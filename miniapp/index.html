<!DOCTYPE html>
<html lang="en">
<head>
    <meta charset="UTF-8">
    <meta name="viewport" content="width=device-width, initial-scale=1.0, maximum-scale=1.0, user-scalable=no">
    <meta name="theme-color" content="#2481cc">
    <title>VPN Subscription</title>
    <script src="https://telegram.org/js/telegram-web-app.js"></script>
    <style>
        * {
            margin: 0;
            padding: 0;
            box-sizing: border-box;
            -webkit-tap-highlight-color: transparent;
        }

        :root {
            --tg-theme-bg-color: #ffffff;
            --tg-theme-text-color: #000000;
            --tg-theme-hint-color: #999999;
            --tg-theme-link-color: #2481cc;
            --tg-theme-button-color: #2481cc;
            --tg-theme-button-text-color: #ffffff;
            --tg-theme-secondary-bg-color: #f0f0f0;
            
            --primary: var(--tg-theme-button-color);
            --primary-rgb: 36, 129, 204;
            --text-primary: var(--tg-theme-text-color);
            --text-secondary: var(--tg-theme-hint-color);
            --bg-primary: var(--tg-theme-bg-color);
            --bg-secondary: var(--tg-theme-secondary-bg-color);
            --border-color: rgba(0, 0, 0, 0.08);
            --shadow-sm: 0 2px 8px rgba(0, 0, 0, 0.06);
            --shadow-md: 0 4px 16px rgba(0, 0, 0, 0.1);
            --shadow-lg: 0 8px 32px rgba(0, 0, 0, 0.12);
            --radius-sm: 8px;
            --radius: 12px;
            --radius-lg: 16px;
            --radius-xl: 20px;
            --success: #10b981;
            --warning: #f59e0b;
            --danger: #ef4444;
            --info: #3b82f6;
        }

        :root[data-theme="dark"] {
            color-scheme: dark;
            --bg-primary: #0f172a;
            --bg-secondary: rgba(30, 41, 59, 0.85);
            --text-primary: #f8fafc;
            --text-secondary: #94a3b8;
            --border-color: rgba(148, 163, 184, 0.25);
            --shadow-sm: 0 2px 8px rgba(2, 6, 23, 0.3);
            --shadow-md: 0 4px 16px rgba(2, 6, 23, 0.45);
            --shadow-lg: 0 8px 32px rgba(2, 6, 23, 0.55);
        }

        :root[data-theme="light"] {
            color-scheme: light;
        }

        @media (prefers-color-scheme: dark) {
            :root {
                --border-color: rgba(255, 255, 255, 0.1);
                --shadow-sm: 0 2px 8px rgba(0, 0, 0, 0.2);
                --shadow-md: 0 4px 16px rgba(0, 0, 0, 0.3);
                --shadow-lg: 0 8px 32px rgba(0, 0, 0, 0.4);
            }
        }

        body {
            font-family: -apple-system, BlinkMacSystemFont, 'Segoe UI', Roboto, 'Helvetica Neue', Arial, sans-serif;
            background: var(--bg-primary);
            color: var(--text-primary);
            min-height: 100vh;
            overflow-x: hidden;
            line-height: 1.6;
        }

        .container {
            max-width: 480px;
            margin: 0 auto;
            padding: 16px;
            padding-bottom: 32px;
        }

        /* Animations */
        @keyframes fadeIn {
            from {
                opacity: 0;
                transform: translateY(10px);
            }
            to {
                opacity: 1;
                transform: translateY(0);
            }
        }

        @keyframes slideDown {
            from {
                opacity: 0;
                max-height: 0;
            }
            to {
                opacity: 1;
                max-height: 2000px;
            }
        }

        @keyframes pulse {
            0%, 100% { transform: scale(1); }
            50% { transform: scale(1.05); }
        }

        @keyframes spin {
            to { transform: rotate(360deg); }
        }

        @keyframes shimmer {
            to { transform: translateX(100%); }
        }

        .animate-in {
            animation: fadeIn 0.5s ease-out forwards;
        }

        /* Language Switcher */
        .top-bar {
            display: flex;
            justify-content: space-between;
            align-items: center;
            margin-bottom: 20px;
            gap: 12px;
        }

        .language-switcher {
            position: relative;
        }

        .language-select {
            padding: 8px 32px 8px 12px;
            border-radius: var(--radius);
            border: 2px solid var(--border-color);
            background: var(--bg-secondary);
            color: var(--text-primary);
            font-size: 14px;
            font-weight: 600;
            cursor: pointer;
            appearance: none;
            transition: all 0.3s ease;
            position: relative;
            min-width: 120px;
        }

        .language-select:hover {
            border-color: var(--primary);
            transform: translateY(-1px);
            box-shadow: var(--shadow-sm);
        }

        .language-select:focus {
            outline: none;
            border-color: var(--primary);
            box-shadow: 0 0 0 3px rgba(var(--primary-rgb), 0.1);
        }

        .language-switcher::after {
            content: '▼';
            position: absolute;
            right: 12px;
            top: 50%;
            transform: translateY(-50%);
            pointer-events: none;
            font-size: 10px;
            color: var(--text-secondary);
        }

        /* Theme Toggle */
        .theme-toggle {
            width: 44px;
            height: 44px;
            border-radius: var(--radius);
            border: 2px solid var(--border-color);
            background: var(--bg-secondary);
            color: var(--text-primary);
            cursor: pointer;
            display: flex;
            align-items: center;
            justify-content: center;
            transition: all 0.3s ease;
        }

        .theme-toggle:hover {
            border-color: var(--primary);
            transform: translateY(-1px);
            box-shadow: var(--shadow-sm);
        }

        /* Header */
        .header {
            text-align: center;
            margin-bottom: 32px;
            position: relative;
        }

        .header::before {
            content: '';
            position: absolute;
            top: -50%;
            left: 50%;
            transform: translateX(-50%);
            width: 200px;
            height: 200px;
            background: radial-gradient(circle, rgba(var(--primary-rgb), 0.1) 0%, transparent 70%);
            pointer-events: none;
            z-index: -1;
        }

        .logo-container {
            width: 80px;
            height: 80px;
            margin: 0 auto 16px;
            background: linear-gradient(135deg, var(--primary), rgba(var(--primary-rgb), 0.7));
            border-radius: var(--radius-xl);
            display: flex;
            align-items: center;
            justify-content: center;
            box-shadow: var(--shadow-md);
            position: relative;
            overflow: hidden;
        }

        .logo-container::after {
            content: '';
            position: absolute;
            top: -50%;
            left: -50%;
            width: 200%;
            height: 200%;
            background: linear-gradient(45deg, transparent, rgba(255, 255, 255, 0.3), transparent);
            transform: rotate(45deg);
            animation: shimmer 3s infinite;
        }

        .logo-icon {
            font-size: 40px;
            color: white;
            z-index: 1;
        }

        .logo {
            font-size: 28px;
            font-weight: 800;
            background: linear-gradient(135deg, var(--primary), rgba(var(--primary-rgb), 0.7));
            -webkit-background-clip: text;
            -webkit-text-fill-color: transparent;
            background-clip: text;
            margin-bottom: 8px;
        }

        .subtitle {
            font-size: 15px;
            color: var(--text-secondary);
            font-weight: 500;
        }

        /* Loading State */
        .loading {
            text-align: center;
            padding: 80px 20px;
        }

        .spinner {
            width: 48px;
            height: 48px;
            border: 4px solid var(--bg-secondary);
            border-top-color: var(--primary);
            border-radius: 50%;
            animation: spin 0.8s linear infinite;
            margin: 0 auto 20px;
        }

        .loading-text {
            font-size: 16px;
            color: var(--text-secondary);
            font-weight: 500;
        }

        /* Error State */
        .error {
            text-align: center;
            padding: 60px 20px;
            background: var(--bg-secondary);
            border-radius: var(--radius-xl);
            margin: 20px 0;
        }

        .error-icon {
            font-size: 64px;
            margin-bottom: 16px;
            animation: pulse 2s infinite;
        }

        .error-title {
            font-size: 20px;
            font-weight: 700;
            margin-bottom: 12px;
            color: var(--text-primary);
        }

        .error-text {
            font-size: 15px;
            color: var(--text-secondary);
            line-height: 1.6;
        }

        .error-actions {
            margin-top: 24px;
            display: flex;
            justify-content: center;
        }

        .error-actions .btn {
            width: auto;
            min-width: 220px;
        }

        /* Cards */
        .card {
            background: var(--bg-secondary);
            border-radius: var(--radius-lg);
            margin-bottom: 16px;
            box-shadow: var(--shadow-sm);
            transition: all 0.3s ease;
            overflow: hidden;
        }

        .card:hover {
            box-shadow: var(--shadow-md);
            transform: translateY(-2px);
        }

        .card-header {
            padding: 16px;
            cursor: pointer;
            user-select: none;
            display: flex;
            align-items: center;
            justify-content: space-between;
            transition: all 0.3s ease;
        }

        .card.expandable .card-header:hover {
            background: rgba(var(--primary-rgb), 0.05);
        }

        .card-title {
            font-size: 14px;
            font-weight: 700;
            color: var(--text-secondary);
            text-transform: uppercase;
            letter-spacing: 0.5px;
            display: flex;
            align-items: center;
            gap: 8px;
        }

        .card-icon {
            width: 20px;
            height: 20px;
            color: var(--primary);
        }

        .expand-icon {
            width: 24px;
            height: 24px;
            color: var(--text-secondary);
            transition: transform 0.3s ease;
        }

        .card.expanded .expand-icon {
            transform: rotate(180deg);
        }

        .card-content {
            padding: 0 16px;
            max-height: 0;
            opacity: 0;
            overflow: hidden;
            transition: all 0.3s ease;
        }

        .card.expanded .card-content,
        .card:not(.expandable) .card-content {
            max-height: 2000px;
            opacity: 1;
            padding: 0 16px 16px;
        }

        /* User Card Specific */
        .user-card {
            background: linear-gradient(135deg, var(--bg-secondary), rgba(var(--primary-rgb), 0.05));
            border: 2px solid rgba(var(--primary-rgb), 0.1);
        }

        .user-header {
            display: flex;
            align-items: center;
            gap: 16px;
            padding: 20px;
        }

        .user-avatar {
            width: 64px;
            height: 64px;
            border-radius: 50%;
            background: linear-gradient(135deg, var(--primary), rgba(var(--primary-rgb), 0.6));
            color: white;
            display: flex;
            align-items: center;
            justify-content: center;
            font-size: 26px;
            font-weight: 700;
            flex-shrink: 0;
            box-shadow: var(--shadow-md);
            position: relative;
            overflow: hidden;
        }

        .user-avatar::after {
            content: '';
            position: absolute;
            top: -50%;
            left: -50%;
            width: 200%;
            height: 200%;
            background: linear-gradient(45deg, transparent, rgba(255, 255, 255, 0.3), transparent);
            animation: shimmer 3s infinite;
        }

        .user-info {
            flex: 1;
            min-width: 0;
        }

        .user-name {
            font-size: 20px;
            font-weight: 700;
            margin-bottom: 6px;
            color: var(--text-primary);
            overflow: hidden;
            text-overflow: ellipsis;
            white-space: nowrap;
        }

        .status-badge {
            display: inline-flex;
            align-items: center;
            gap: 6px;
            padding: 6px 12px;
            border-radius: 20px;
            font-size: 13px;
            font-weight: 600;
            transition: all 0.3s ease;
        }

        .status-badge::before {
            content: '';
            width: 6px;
            height: 6px;
            border-radius: 50%;
            background: currentColor;
            animation: pulse 2s infinite;
        }

        .status-active {
            background: linear-gradient(135deg, #d4f4dd, #e6f7ed);
            color: #0f5132;
        }

        .status-expired {
            background: linear-gradient(135deg, #f8d7da, #fce4e6);
            color: #842029;
        }

        .status-trial {
            background: linear-gradient(135deg, #fff3cd, #fff8e1);
            color: #664d03;
        }

        .status-disabled {
            background: linear-gradient(135deg, #e2e3e5, #eeeff1);
            color: #41464b;
        }

        /* Stats Grid */
        .stats-grid {
            display: grid;
            grid-template-columns: repeat(auto-fit, minmax(100px, 1fr));
            gap: 12px;
            padding: 0 20px 20px;
        }

        .stat-item {
            text-align: center;
            padding: 16px 8px;
            background: var(--bg-primary);
            border-radius: var(--radius);
            border: 2px solid var(--border-color);
            transition: all 0.3s ease;
        }

        .stat-item:hover {
            border-color: var(--primary);
            transform: translateY(-2px);
            box-shadow: var(--shadow-sm);
        }

        .stat-value {
            font-size: 28px;
            font-weight: 800;
            background: linear-gradient(135deg, var(--primary), rgba(var(--primary-rgb), 0.7));
            -webkit-background-clip: text;
            -webkit-text-fill-color: transparent;
            background-clip: text;
            margin-bottom: 4px;
        }

        .stat-label {
            font-size: 12px;
            color: var(--text-secondary);
            font-weight: 600;
            text-transform: uppercase;
            letter-spacing: 0.5px;
        }

        /* Info Items */
        .info-list {
            padding: 0 20px 20px;
        }

        .info-item {
            display: flex;
            justify-content: space-between;
            align-items: center;
            padding: 14px 0;
            border-bottom: 1px solid var(--border-color);
            transition: all 0.3s ease;
        }

        .info-item:last-child {
            border-bottom: none;
        }

        .info-item:hover {
            padding-left: 8px;
            background: rgba(var(--primary-rgb), 0.02);
            margin: 0 -8px;
            padding-right: 8px;
            border-radius: var(--radius-sm);
        }

        .info-label {
            font-size: 14px;
            color: var(--text-secondary);
            font-weight: 500;
            display: flex;
            align-items: center;
            gap: 8px;
        }

        .info-value {
            font-size: 14px;
            font-weight: 700;
            color: var(--text-primary);
            text-align: right;
        }

        /* Balance Card */
        .balance-card {
            background: linear-gradient(135deg, rgba(var(--primary-rgb), 0.1), rgba(var(--primary-rgb), 0.05));
            border: 2px solid rgba(var(--primary-rgb), 0.2);
        }

        .balance-content {
            padding: 20px;
            text-align: center;
        }

        .balance-amount {
            font-size: 36px;
            font-weight: 800;
            background: linear-gradient(135deg, var(--primary), rgba(var(--primary-rgb), 0.7));
            -webkit-background-clip: text;
            -webkit-text-fill-color: transparent;
            background-clip: text;
            margin-bottom: 8px;
        }

        .balance-label {
            font-size: 13px;
            color: var(--text-secondary);
            font-weight: 600;
            text-transform: uppercase;
            letter-spacing: 0.5px;
        }

        /* Transaction History */
        .history-list {
            list-style: none;
            padding: 0;
            margin: 0;
        }

        .history-item {
            padding: 16px;
            border-bottom: 1px solid var(--border-color);
            transition: all 0.3s ease;
            cursor: pointer;
        }

        .history-item:last-child {
            border-bottom: none;
        }

        .history-item:hover {
            background: rgba(var(--primary-rgb), 0.03);
            padding-left: 20px;
        }

        .history-item-header {
            display: flex;
            align-items: center;
            justify-content: space-between;
            margin-bottom: 8px;
        }

        .history-amount {
            font-size: 18px;
            font-weight: 700;
            display: flex;
            align-items: center;
            gap: 4px;
        }

        .history-amount.positive {
            color: var(--success);
        }

        .history-amount.negative {
            color: var(--danger);
        }

        .history-amount-icon {
            width: 20px;
            height: 20px;
        }

        .history-type {
            font-size: 14px;
            font-weight: 600;
            color: var(--text-primary);
            padding: 4px 10px;
            background: var(--bg-primary);
            border-radius: var(--radius-sm);
        }

        .history-meta {
            font-size: 13px;
            color: var(--text-secondary);
            display: flex;
            gap: 12px;
            flex-wrap: wrap;
        }

        .history-description {
            font-size: 13px;
            color: var(--text-secondary);
            margin-top: 8px;
            padding: 8px;
            background: var(--bg-primary);
            border-radius: var(--radius-sm);
            line-height: 1.5;
        }

        /* Servers & Devices */
        .server-list,
        .device-list {
            list-style: none;
            padding: 0;
            margin: 0;
            display: grid;
            gap: 12px;
        }

        .server-item {
            display: flex;
            align-items: center;
            gap: 14px;
            padding: 16px;
            background: linear-gradient(135deg, var(--bg-primary), rgba(var(--primary-rgb), 0.02));
            border-radius: var(--radius-lg);
            border: 2px solid var(--border-color);
            transition: all 0.3s ease;
            cursor: pointer;
            position: relative;
            overflow: hidden;
        }

        .server-item::after {
            content: '';
            position: absolute;
            top: 0;
            right: 0;
            width: 60px;
            height: 100%;
            background: linear-gradient(90deg, transparent, rgba(var(--primary-rgb), 0.05));
            transform: translateX(100%);
            transition: transform 0.5s ease;
        }

        .server-item:hover {
            border-color: var(--primary);
            transform: translateY(-2px);
            box-shadow: var(--shadow-md);
            background: linear-gradient(135deg, var(--bg-primary), rgba(var(--primary-rgb), 0.05));
        }

        .server-item:hover::after {
            transform: translateX(0);
        }

        .server-flag {
            width: 48px;
            height: 48px;
            border-radius: 50%;
            background: linear-gradient(135deg, rgba(var(--primary-rgb), 0.15), rgba(var(--primary-rgb), 0.05));
            display: flex;
            align-items: center;
            justify-content: center;
            font-size: 28px;
            flex-shrink: 0;
            box-shadow: var(--shadow-sm);
        }

        .server-info {
            flex: 1;
            min-width: 0;
        }

        .server-name {
            font-size: 16px;
            font-weight: 600;
            color: var(--text-primary);
            margin-bottom: 4px;
            overflow: hidden;
            text-overflow: ellipsis;
            white-space: nowrap;
        }

        .server-status {
            display: flex;
            align-items: center;
            gap: 6px;
            font-size: 13px;
            color: var(--text-secondary);
        }

        .server-status::before {
            content: '';
            width: 6px;
            height: 6px;
            border-radius: 50%;
            background: var(--success);
            animation: pulse 2s infinite;
        }

        .device-item {
            padding: 18px;
            background: linear-gradient(135deg, var(--bg-primary), rgba(var(--primary-rgb), 0.02));
            border-radius: var(--radius-lg);
            border: 2px solid var(--border-color);
            transition: all 0.3s ease;
            cursor: pointer;
            position: relative;
            overflow: hidden;
        }

        .device-item::before {
            content: '';
            position: absolute;
            top: 0;
            left: 0;
            width: 4px;
            height: 100%;
            background: linear-gradient(180deg, var(--primary), rgba(var(--primary-rgb), 0.3));
            opacity: 0;
            transition: opacity 0.3s ease;
        }

        .device-item:hover {
            border-color: var(--primary);
            transform: translateY(-2px);
            box-shadow: var(--shadow-md);
            background: linear-gradient(135deg, var(--bg-primary), rgba(var(--primary-rgb), 0.05));
        }

        .device-item:hover::before {
            opacity: 1;
        }

        .device-header {
            display: flex;
            align-items: center;
            justify-content: space-between;
            margin-bottom: 12px;
        }

        .device-title {
            font-size: 16px;
            font-weight: 600;
            color: var(--text-primary);
        }

        .device-type-badge {
            padding: 4px 10px;
            background: rgba(var(--primary-rgb), 0.1);
            color: var(--primary);
            border-radius: var(--radius-sm);
            font-size: 11px;
            font-weight: 600;
            text-transform: uppercase;
            letter-spacing: 0.5px;
        }

        .device-meta {
            display: grid;
            grid-template-columns: repeat(auto-fit, minmax(120px, 1fr));
            gap: 12px;
        }

        .device-meta-item {
            display: flex;
            flex-direction: column;
            gap: 2px;
        }

        .device-meta-label {
            font-size: 11px;
            color: var(--text-secondary);
            text-transform: uppercase;
            letter-spacing: 0.5px;
            opacity: 0.7;
        }

        .device-meta-value {
            font-size: 13px;
            color: var(--text-primary);
            font-weight: 500;
        }

        /* Empty States */
        .empty-state {
            text-align: center;
            padding: 32px 20px;
            color: var(--text-secondary);
            font-size: 14px;
        }

        .empty-state::before {
            content: '📭';
            display: block;
            font-size: 48px;
            margin-bottom: 12px;
            opacity: 0.5;
        }

        /* Buttons */
        .btn {
            width: 100%;
            padding: 16px 24px;
            border: none;
            border-radius: var(--radius);
            font-size: 15px;
            font-weight: 700;
            cursor: pointer;
            display: flex;
            align-items: center;
            justify-content: center;
            gap: 10px;
            transition: all 0.3s ease;
            position: relative;
            overflow: hidden;
            text-transform: uppercase;
            letter-spacing: 0.5px;
        }

        .btn::before {
            content: '';
            position: absolute;
            top: 50%;
            left: 50%;
            width: 0;
            height: 0;
            border-radius: 50%;
            background: rgba(255, 255, 255, 0.3);
            transform: translate(-50%, -50%);
            transition: width 0.6s, height 0.6s;
        }

        .btn:active::before {
            width: 300px;
            height: 300px;
        }

        .btn-primary {
            background: linear-gradient(135deg, var(--primary), rgba(var(--primary-rgb), 0.8));
            color: white;
            box-shadow: var(--shadow-md);
        }

        .btn-primary:hover:not(:disabled) {
            transform: translateY(-2px);
            box-shadow: var(--shadow-lg);
        }

        .btn-primary:active {
            transform: scale(0.98);
        }

        .btn-secondary {
            background: var(--bg-primary);
            color: var(--primary);
            border: 2px solid var(--primary);
        }

        .btn-secondary:hover:not(:disabled) {
            background: rgba(var(--primary-rgb), 0.1);
            transform: translateY(-2px);
            box-shadow: var(--shadow-sm);
        }

        .btn:disabled {
            opacity: 0.5;
            cursor: not-allowed;
            transform: none !important;
        }

        .btn-icon {
            width: 20px;
            height: 20px;
            stroke-width: 2.5;
        }

        .btn-group {
            display: flex;
            flex-direction: column;
            gap: 12px;
            margin: 20px 0;
        }

        /* App Installation */
        .platform-selector {
            display: grid;
            grid-template-columns: repeat(4, 1fr);
            gap: 10px;
            margin-bottom: 20px;
        }

        .platform-btn {
            padding: 14px 8px;
            background: var(--bg-primary);
            border: 2px solid var(--border-color);
            border-radius: var(--radius);
            font-size: 13px;
            font-weight: 600;
            cursor: pointer;
            transition: all 0.3s ease;
            text-align: center;
            display: flex;
            flex-direction: column;
            align-items: center;
            gap: 4px;
        }

        .platform-btn:hover {
            transform: translateY(-2px);
            box-shadow: var(--shadow-sm);
        }

        .platform-btn.active {
            border-color: var(--primary);
            background: linear-gradient(135deg, rgba(var(--primary-rgb), 0.1), rgba(var(--primary-rgb), 0.05));
            color: var(--primary);
        }

        .platform-icon {
            font-size: 20px;
        }

        .app-card {
            background: var(--bg-primary);
            border-radius: var(--radius);
            padding: 16px;
            margin-bottom: 12px;
            border: 2px solid var(--border-color);
            transition: all 0.3s ease;
        }

        .app-card:hover {
            transform: translateY(-2px);
            box-shadow: var(--shadow-sm);
        }

        .app-card.featured {
            border-color: var(--primary);
            background: linear-gradient(135deg, rgba(var(--primary-rgb), 0.05), rgba(var(--primary-rgb), 0.02));
        }

        .app-header {
            display: flex;
            align-items: center;
            gap: 12px;
            margin-bottom: 16px;
        }

        .app-icon {
            width: 48px;
            height: 48px;
            border-radius: var(--radius);
            background: linear-gradient(135deg, var(--primary), rgba(var(--primary-rgb), 0.7));
            color: white;
            display: flex;
            align-items: center;
            justify-content: center;
            font-size: 24px;
            font-weight: 700;
            box-shadow: var(--shadow-sm);
        }

        .app-info {
            flex: 1;
        }

        .app-name {
            font-size: 16px;
            font-weight: 700;
            color: var(--text-primary);
            margin-bottom: 4px;
        }

        .featured-badge {
            display: inline-block;
            background: linear-gradient(135deg, var(--primary), rgba(var(--primary-rgb), 0.8));
            color: white;
            font-size: 11px;
            font-weight: 700;
            padding: 4px 10px;
            border-radius: 20px;
            text-transform: uppercase;
            letter-spacing: 0.5px;
        }

        .app-steps {
            margin-top: 16px;
        }

        .step {
            margin-bottom: 16px;
            padding-left: 32px;
            position: relative;
        }

        .step-number {
            position: absolute;
            left: 0;
            top: 2px;
            width: 24px;
            height: 24px;
            background: linear-gradient(135deg, var(--primary), rgba(var(--primary-rgb), 0.7));
            color: white;
            border-radius: 50%;
            display: flex;
            align-items: center;
            justify-content: center;
            font-size: 12px;
            font-weight: 700;
        }

        .step-title {
            font-size: 14px;
            font-weight: 600;
            color: var(--text-primary);
            margin-bottom: 6px;
        }

        .step-description {
            font-size: 13px;
            color: var(--text-secondary);
            line-height: 1.6;
            margin-bottom: 10px;
        }

        .step-buttons {
            display: flex;
            gap: 8px;
            flex-wrap: wrap;
        }

        .step-btn {
            padding: 10px 16px;
            background: linear-gradient(135deg, var(--primary), rgba(var(--primary-rgb), 0.8));
            color: white;
            border: none;
            border-radius: var(--radius-sm);
            font-size: 13px;
            font-weight: 600;
            text-decoration: none;
            display: inline-block;
            transition: all 0.3s ease;
        }

        .step-btn:hover {
            transform: translateY(-2px);
            box-shadow: var(--shadow-sm);
        }

        /* Hidden */
        .hidden {
            display: none !important;
        }

        /* Mobile Optimizations */
        @media (max-width: 480px) {
            .container {
                padding: 12px;
            }

            .stats-grid {
                grid-template-columns: repeat(3, 1fr);
                gap: 8px;
            }

            .stat-value {
                font-size: 24px;
            }

            .platform-selector {
                grid-template-columns: repeat(2, 1fr);
            }

            .user-header {
                padding: 16px;
            }

            .user-avatar {
                width: 56px;
                height: 56px;
                font-size: 24px;
            }

            .user-name {
                font-size: 18px;
            }

            .balance-amount {
                font-size: 32px;
            }
        }

        /* Dark Mode Adjustments */
        @media (prefers-color-scheme: dark) {
            .stat-item {
                background: var(--bg-secondary);
            }

            .history-type {
                background: var(--bg-secondary);
            }

            .history-description {
                background: var(--bg-secondary);
            }

            .server-item,
            .device-item {
                background: var(--bg-secondary);
            }

            .app-card {
                background: var(--bg-secondary);
            }

            .platform-btn {
                background: var(--bg-secondary);
            }

            .theme-toggle .icon-sun {
                display: none;
            }

            .theme-toggle .icon-moon {
                display: block;
            }
        }

        :root[data-theme="dark"] .stat-item,
        :root[data-theme="dark"] .history-type,
        :root[data-theme="dark"] .history-description,
        :root[data-theme="dark"] .server-item,
        :root[data-theme="dark"] .device-item,
        :root[data-theme="dark"] .app-card,
        :root[data-theme="dark"] .platform-btn {
            background: var(--bg-secondary);
        }

        :root[data-theme="dark"] .theme-toggle .icon-sun {
            display: none;
        }

        :root[data-theme="dark"] .theme-toggle .icon-moon {
            display: block;
        }

        :root[data-theme="light"] .theme-toggle .icon-moon {
            display: none;
        }

        :root[data-theme="light"] .theme-toggle .icon-sun {
            display: block;
        }

        :root[data-theme="dark"] .history-meta,
        :root[data-theme="dark"] .history-description,
        :root[data-theme="dark"] .platform-btn,
        :root[data-theme="dark"] .info-label,
        :root[data-theme="dark"] .info-value,
        :root[data-theme="dark"] .card-title,
        :root[data-theme="dark"] .stat-label,
        :root[data-theme="dark"] .subtitle,
        :root[data-theme="dark"] .loading-text {
            color: var(--text-secondary);
        }

        :root[data-theme="dark"] body,
        :root[data-theme="dark"] .card,
        :root[data-theme="dark"] .user-card,
        :root[data-theme="dark"] .balance-card,
        :root[data-theme="dark"] .card.expandable,
        :root[data-theme="dark"] .language-select,
        :root[data-theme="dark"] .theme-toggle {
            background: var(--bg-primary);
        }

        :root[data-theme="dark"] .language-select,
        :root[data-theme="dark"] .theme-toggle,
        :root[data-theme="dark"] .stat-item,
        :root[data-theme="dark"] .server-item,
        :root[data-theme="dark"] .device-item,
        :root[data-theme="dark"] .app-card {
            border-color: rgba(148, 163, 184, 0.25);
        }

        :root[data-theme="dark"] .btn-primary {
            box-shadow: 0 10px 30px rgba(37, 99, 235, 0.45);
        }

        /* Responsive Design */
        @media (max-width: 360px) {
            .logo {
                font-size: 24px;
            }
            
            .balance-amount {
                font-size: 28px;
            }
            
            .stats-grid {
                grid-template-columns: 1fr;
            }
        }
    </style>
</head>
<body>
    <div class="container">
        <!-- Top Bar -->
        <div class="top-bar">
            <div class="language-switcher">
                <select id="languageSelect" class="language-select">
                    <option value="en">🇬🇧 English</option>
                    <option value="ru">🇷🇺 Русский</option>
                </select>
            </div>
            <button class="theme-toggle" id="themeToggle" aria-label="Toggle theme" aria-pressed="false">
                <svg class="icon-sun" width="20" height="20" fill="currentColor" viewBox="0 0 24 24">
                    <path d="M12 18a6 6 0 100-12 6 6 0 000 12zM12 2v2M12 20v2M4.22 4.22l1.42 1.42M18.36 18.36l1.42 1.42M2 12h2M20 12h2M4.22 19.78l1.42-1.42M18.36 5.64l1.42-1.42"/>
                </svg>
                <svg class="icon-moon" width="20" height="20" fill="currentColor" viewBox="0 0 24 24">
                    <path d="M21 12.79A9 9 0 1111.21 3 7 7 0 0021 12.79z"/>
                </svg>
            </button>
        </div>

        <!-- Header -->
        <div class="header animate-in">
            <div class="logo-container">
                <div class="logo-icon">⚡</div>
            </div>
            <div class="logo" data-i18n="app.name">VPN</div>
            <div class="subtitle" data-i18n="app.subtitle">Secure & Fast Connection</div>
        </div>

        <!-- Loading State -->
        <div id="loadingState" class="loading">
            <div class="spinner"></div>
            <div class="loading-text" id="loadingText" data-i18n="app.loading">Loading your subscription...</div>
        </div>

        <!-- Error State -->
        <div id="errorState" class="error hidden">
            <div class="error-icon">⚠️</div>
            <div class="error-title" id="errorTitle" data-i18n="error.default.title">Subscription Not Found</div>
            <div class="error-text" id="errorText" data-i18n="error.default.message">Please contact support to activate your subscription</div>
            <div class="error-actions">
                <button
                    id="purchaseBtn"
                    class="btn btn-primary hidden"
                    type="button"
                    data-i18n="button.buy_subscription"
                >Buy subscription</button>
            </div>
        </div>

        <!-- Main Content -->
        <div id="mainContent" class="hidden">
            <!-- User Card -->
            <div class="card user-card animate-in">
                <div class="user-header">
                    <div class="user-avatar" id="userAvatar">U</div>
                    <div class="user-info">
                        <div class="user-name" id="userName">Loading...</div>
                        <span class="status-badge status-active" id="statusBadge">Active</span>
                    </div>
                </div>

                <div class="stats-grid">
                    <div class="stat-item">
                        <div class="stat-value" id="daysLeft">-</div>
                        <div class="stat-label" data-i18n="stats.days_left">Days Left</div>
                    </div>
                    <div class="stat-item">
                        <div class="stat-value" id="serversCount">-</div>
                        <div class="stat-label" data-i18n="stats.servers">Servers</div>
                    </div>
                    <div class="stat-item">
                        <div class="stat-value" id="devicesCount">-</div>
                        <div class="stat-label" data-i18n="stats.devices">Devices</div>
                    </div>
                </div>

                <div class="info-list">
                    <div class="info-item">
                        <span class="info-label" data-i18n="info.expires">
                            <svg width="16" height="16" fill="none" stroke="currentColor" viewBox="0 0 24 24">
                                <path stroke-linecap="round" stroke-linejoin="round" stroke-width="2" d="M8 7V3m8 4V3m-9 8h10M5 21h14a2 2 0 002-2V7a2 2 0 00-2-2H5a2 2 0 00-2 2v12a2 2 0 002 2z"/>
                            </svg>
                            <span>Expires</span>
                        </span>
                        <span class="info-value" id="expiresAt">-</span>
                    </div>
                    <div class="info-item">
                        <span class="info-label" data-i18n="info.traffic_used">Traffic Used</span>
                        <span class="info-value" id="trafficUsed">-</span>
                    </div>
                    <div class="info-item">
                        <span class="info-label" data-i18n="info.traffic_limit">Traffic Limit</span>
                        <span class="info-value" id="trafficLimit">-</span>
                    </div>
                    <div class="info-item">
                        <span class="info-label" data-i18n="info.subscription_type">Type</span>
                        <span class="info-value" id="subscriptionType">-</span>
                    </div>
                    <div class="info-item">
                        <span class="info-label" data-i18n="info.device_limit">Device Limit</span>
                        <span class="info-value" id="deviceLimit">-</span>
                    </div>
                    <div class="info-item">
                        <span class="info-label" data-i18n="info.autopay">Auto-Pay</span>
                        <span class="info-value" id="autopayStatus">-</span>
                    </div>
                </div>
            </div>

            <!-- Action Buttons -->
            <div class="btn-group">
                <button class="btn btn-primary" id="connectBtn">
                    <svg class="btn-icon" fill="none" stroke="currentColor" viewBox="0 0 24 24">
                        <path stroke-linecap="round" stroke-linejoin="round" stroke-width="2" d="M13 10V3L4 14h7v7l9-11h-7z"/>
                    </svg>
                    <span id="connectBtnText" data-i18n="button.connect.default">Connect to VPN</span>
                </button>

                <button class="btn btn-secondary" id="copyBtn">
                    <svg class="btn-icon" fill="none" stroke="currentColor" viewBox="0 0 24 24">
                        <path stroke-linecap="round" stroke-linejoin="round" stroke-width="2" d="M8 16H6a2 2 0 01-2-2V6a2 2 0 012-2h8a2 2 0 012 2v2m-6 12h8a2 2 0 002-2v-8a2 2 0 00-2-2h-8a2 2 0 00-2 2v8a2 2 0 002 2z"/>
                    </svg>
                    <span data-i18n="button.copy">Copy Subscription Link</span>
                </button>
            </div>

            <!-- Balance Card -->
            <div class="card balance-card" id="balanceCard">
                <div class="balance-content">
                    <div class="balance-amount" id="balanceAmount">—</div>
                    <div class="balance-label" data-i18n="card.balance.title">Balance</div>
                </div>
            </div>

            <!-- History Card (Expandable) -->
            <div class="card expandable" id="historyCard">
                <div class="card-header">
                    <div class="card-title">
                        <svg class="card-icon" fill="none" stroke="currentColor" viewBox="0 0 24 24">
                            <path stroke-linecap="round" stroke-linejoin="round" stroke-width="2" d="M12 8v4l3 3m6-3a9 9 0 11-18 0 9 9 0 0118 0z"/>
                        </svg>
                        <span data-i18n="card.history.title">Transaction History</span>
                    </div>
                    <svg class="expand-icon" fill="none" stroke="currentColor" viewBox="0 0 24 24">
                        <path stroke-linecap="round" stroke-linejoin="round" stroke-width="2" d="M19 9l-7 7-7-7"/>
                    </svg>
                </div>
                <div class="card-content">
                    <ul class="history-list" id="historyList"></ul>
                    <div class="empty-state hidden" id="historyEmpty" data-i18n="history.empty">No transactions yet</div>
                </div>
            </div>

            <!-- Servers Card (Expandable) -->
            <div class="card expandable" id="serversCard">
                <div class="card-header">
                    <div class="card-title">
                        <svg class="card-icon" fill="none" stroke="currentColor" viewBox="0 0 24 24">
                            <path stroke-linecap="round" stroke-linejoin="round" stroke-width="2" d="M5 12h14M5 12a2 2 0 01-2-2V6a2 2 0 012-2h14a2 2 0 012 2v4a2 2 0 01-2 2M5 12a2 2 0 00-2 2v4a2 2 0 002 2h14a2 2 0 002-2v-4a2 2 0 00-2-2m-2-4h.01M17 16h.01"/>
                        </svg>
                        <span data-i18n="card.servers.title">Connected Servers</span>
                    </div>
                    <svg class="expand-icon" fill="none" stroke="currentColor" viewBox="0 0 24 24">
                        <path stroke-linecap="round" stroke-linejoin="round" stroke-width="2" d="M19 9l-7 7-7-7"/>
                    </svg>
                </div>
                <div class="card-content">
                    <ul class="server-list" id="serversList"></ul>
                    <div class="empty-state hidden" id="serversEmpty" data-i18n="servers.empty">No servers connected yet</div>
                </div>
            </div>

            <!-- Devices Card (Expandable) -->
            <div class="card expandable" id="devicesCard">
                <div class="card-header">
                    <div class="card-title">
                        <svg class="card-icon" fill="none" stroke="currentColor" viewBox="0 0 24 24">
                            <path stroke-linecap="round" stroke-linejoin="round" stroke-width="2" d="M12 18h.01M8 21h8a2 2 0 002-2V5a2 2 0 00-2-2H8a2 2 0 00-2 2v14a2 2 0 002 2z"/>
                        </svg>
                        <span data-i18n="card.devices.title">Connected Devices</span>
                    </div>
                    <svg class="expand-icon" fill="none" stroke="currentColor" viewBox="0 0 24 24">
                        <path stroke-linecap="round" stroke-linejoin="round" stroke-width="2" d="M19 9l-7 7-7-7"/>
                    </svg>
                </div>
                <div class="card-content">
                    <ul class="device-list" id="devicesList"></ul>
                    <div class="empty-state hidden" id="devicesEmpty" data-i18n="devices.empty">No devices connected yet</div>
                </div>
            </div>

            <!-- App Installation Section -->
            <div class="card">
                <div class="card-header">
                    <div class="card-title" data-i18n="apps.title">Installation Guide</div>
                </div>
                <div class="card-content" style="opacity: 1; max-height: 2000px; padding-bottom: 16px;">
                    <div class="platform-selector">
                        <button class="platform-btn" data-platform="ios">
                            <span class="platform-icon">🍎</span>
                            <span data-i18n="platform.ios">iOS</span>
                        </button>
                        <button class="platform-btn active" data-platform="android">
                            <span class="platform-icon">🤖</span>
                            <span data-i18n="platform.android">Android</span>
                        </button>
                        <button class="platform-btn" data-platform="pc">
                            <span class="platform-icon">💻</span>
                            <span data-i18n="platform.pc">PC</span>
                        </button>
                        <button class="platform-btn" data-platform="tv">
                            <span class="platform-icon">📺</span>
                            <span data-i18n="platform.tv">TV</span>
                        </button>
                    </div>

                    <div id="appsContainer">
                        <!-- Apps will be rendered here -->
                    </div>
                </div>
            </div>
        </div>
    </div>

    <script>
        // Copy all the original JavaScript code here
        const tg = window.Telegram?.WebApp || {
            initData: '',
            initDataUnsafe: {},
            expand: () => {},
            ready: () => {},
            themeParams: {},
            showPopup: null,
        };

        if (typeof tg.expand === 'function') {
            tg.expand();
        }
        if (typeof tg.ready === 'function') {
            tg.ready();
        }

        if (tg.themeParams) {
            Object.keys(tg.themeParams).forEach(key => {
                document.documentElement.style.setProperty(`--tg-theme-${key.replace(/_/g, '-')}`, tg.themeParams[key]);
            });
        }

        // Add expandable card functionality
        document.querySelectorAll('.card.expandable .card-header').forEach(header => {
            header.addEventListener('click', () => {
                const card = header.parentElement;
                card.classList.toggle('expanded');
            });
        });

        const themeToggle = document.getElementById('themeToggle');
        const THEME_STORAGE_KEY = 'remnawave-miniapp-theme';
        let currentTheme = 'light';
        let themeLockedByUser = false;

        function resolveTheme(theme) {
            if (!theme) {
                return null;
            }
            const normalized = String(theme).toLowerCase();
            if (normalized === 'dark') {
                return 'dark';
            }
            if (normalized === 'light') {
                return 'light';
            }
            return null;
        }

        function safeGetStoredTheme() {
            try {
                return localStorage.getItem(THEME_STORAGE_KEY);
            } catch (error) {
                console.warn('Unable to access theme preference:', error);
                return null;
            }
        }

        function safeSetStoredTheme(theme) {
            try {
                localStorage.setItem(THEME_STORAGE_KEY, theme);
            } catch (error) {
                console.warn('Unable to persist theme preference:', error);
            }
        }

        function updateThemeToggleState() {
            if (!themeToggle) {
                return;
            }
            themeToggle.setAttribute('aria-pressed', currentTheme === 'dark' ? 'true' : 'false');
        }

        function applyTheme(theme, options = {}) {
            const resolved = resolveTheme(theme) || 'light';
            currentTheme = resolved;
            if (options.persist) {
                themeLockedByUser = true;
                safeSetStoredTheme(resolved);
            }
            document.documentElement.setAttribute('data-theme', resolved);
            document.documentElement.style.setProperty('color-scheme', resolved);
            updateThemeToggleState();
        }

        function initializeTheme() {
            const storedTheme = resolveTheme(safeGetStoredTheme());
            if (storedTheme) {
                themeLockedByUser = true;
                applyTheme(storedTheme);
                return;
            }

            const telegramTheme = resolveTheme(tg.colorScheme);
            if (telegramTheme) {
                applyTheme(telegramTheme);
            } else if (window.matchMedia && window.matchMedia('(prefers-color-scheme: dark)').matches) {
                applyTheme('dark');
            } else {
                applyTheme('light');
            }
        }

        initializeTheme();

        if (typeof tg.onEvent === 'function') {
            tg.onEvent('themeChanged', () => {
                if (!themeLockedByUser) {
                    applyTheme(tg.colorScheme);
                }
            });
        }

        if (window.matchMedia) {
            const mediaQuery = window.matchMedia('(prefers-color-scheme: dark)');
            const handleMediaChange = event => {
                if (!themeLockedByUser) {
                    applyTheme(event.matches ? 'dark' : 'light');
                }
            };
            if (typeof mediaQuery.addEventListener === 'function') {
                mediaQuery.addEventListener('change', handleMediaChange);
            } else if (typeof mediaQuery.addListener === 'function') {
                mediaQuery.addListener(handleMediaChange);
            }
        }

        themeToggle?.addEventListener('click', () => {
            const nextTheme = currentTheme === 'dark' ? 'light' : 'dark';
            applyTheme(nextTheme, { persist: true });
        });

        // All original constants and functions
        const LANG_STORAGE_KEY = 'remnawave-miniapp-language';
        const SUPPORTED_LANGUAGES = ['en', 'ru'];

        const translations = {
            en: {
                'app.title': 'VPN Subscription',
                'app.name': 'VPN',
                'values.not_available': 'Not available',
                'app.subtitle': 'Secure & Fast Connection',
                'app.loading': 'Loading your subscription...',
                'error.default.title': 'Subscription Not Found',
                'error.default.message': 'Please contact support to activate your subscription.',
                'stats.days_left': 'Days left',
                'stats.servers': 'Servers',
                'stats.devices': 'Devices',
                'info.expires': 'Expires',
                'info.traffic_used': 'Traffic used',
                'info.traffic_limit': 'Traffic limit',
                'info.subscription_type': 'Subscription type',
                'info.promo_group': 'Promo group',
                'info.device_limit': 'Device limit',
                'info.autopay': 'Auto-pay',
                'button.connect.default': 'Connect to VPN',
                'button.connect.happ': 'Connect',
                'button.copy': 'Copy subscription link',
                'button.buy_subscription': 'Buy Subscription',
                'card.balance.title': 'Balance',
                'card.history.title': 'Transaction History',
                'card.servers.title': 'Connected Servers',
                'card.devices.title': 'Connected Devices',
                'apps.title': 'Installation guide',
                'apps.no_data': 'No installation guide available for this platform yet.',
                'apps.featured': 'Recommended',
                'apps.step.download': 'Download & install',
                'apps.step.add': 'Add subscription',
                'apps.step.connect': 'Connect & use',
                'history.empty': 'No transactions yet',
                'history.status.completed': 'Completed',
                'history.status.pending': 'Processing',
                'history.type.deposit': 'Top-up',
                'history.type.withdrawal': 'Withdrawal',
                'history.type.subscription_payment': 'Subscription payment',
                'history.type.refund': 'Refund',
                'history.type.referral_reward': 'Referral reward',
                'servers.empty': 'No servers connected yet',
                'devices.empty': 'No devices connected yet',
                'language.ariaLabel': 'Select interface language',
                'notifications.copy.success': 'Subscription link copied to clipboard.',
                'notifications.copy.failure': 'Unable to copy the subscription link automatically. Please copy it manually.',
                'notifications.copy.title.success': 'Copied',
                'notifications.copy.title.failure': 'Copy failed',
                'status.active': 'Active',
                'status.trial': 'Trial',
                'status.expired': 'Expired',
                'status.disabled': 'Disabled',
                'status.unknown': 'Unknown',
                'subscription.type.trial': 'Trial',
                'subscription.type.paid': 'Paid',
                'autopay.enabled': 'Enabled',
                'autopay.disabled': 'Disabled',
                'platform.ios': 'iOS',
                'platform.android': 'Android',
                'platform.pc': 'PC',
                'platform.tv': 'TV',
                'units.gb': 'GB',
                'values.unlimited': 'Unlimited',
                'values.not_available': 'Not available'
            },
            ru: {
                'app.title': 'Подписка VPN',
                'app.name': 'VPN',
                'values.not_available': 'Недоступно',
                'app.subtitle': 'Безопасное и быстрое подключение',
                'app.loading': 'Загружаем вашу подписку...',
                'error.default.title': 'Подписка не найдена',
                'error.default.message': 'Свяжитесь с поддержкой, чтобы активировать подписку.',
                'stats.days_left': 'Осталось дней',
                'stats.servers': 'Серверы',
                'stats.devices': 'Устройства',
                'info.expires': 'Действует до',
                'info.traffic_used': 'Использовано трафика',
                'info.traffic_limit': 'Лимит трафика',
                'info.subscription_type': 'Тип подписки',
                'info.promo_group': 'Промогруппа',
                'info.device_limit': 'Лимит устройств',
                'info.autopay': 'Автоплатеж',
                'button.connect.default': 'Подключиться к VPN',
                'button.connect.happ': 'Подключиться',
                'button.copy': 'Скопировать ссылку подписки',
                'button.buy_subscription': 'Купить подписку',
                'card.balance.title': 'Баланс',
                'card.history.title': 'История операций',
                'card.servers.title': 'Подключённые серверы',
                'card.devices.title': 'Подключенные устройства',
                'apps.title': 'Инструкция по установке',
                'apps.no_data': 'Для этой платформы инструкция пока недоступна.',
                'apps.featured': 'Рекомендуем',
                'apps.step.download': 'Скачать и установить',
                'apps.step.add': 'Добавить подписку',
                'apps.step.connect': 'Подключиться и пользоваться',
                'history.empty': 'Операции ещё не проводились',
                'history.status.completed': 'Выполнено',
                'history.status.pending': 'Обрабатывается',
                'history.type.deposit': 'Пополнение',
                'history.type.withdrawal': 'Списание',
                'history.type.subscription_payment': 'Оплата подписки',
                'history.type.refund': 'Возврат',
                'history.type.referral_reward': 'Реферальное вознаграждение',
                'servers.empty': 'Подключённых серверов пока нет',
                'devices.empty': 'Подключённых устройств пока нет',
                'language.ariaLabel': 'Выберите язык интерфейса',
                'notifications.copy.success': 'Ссылка подписки скопирована.',
                'notifications.copy.failure': 'Не удалось автоматически скопировать ссылку. Пожалуйста, сделайте это вручную.',
                'notifications.copy.title.success': 'Готово',
                'notifications.copy.title.failure': 'Ошибка копирования',
                'status.active': 'Активна',
                'status.trial': 'Пробная',
                'status.expired': 'Истекла',
                'status.disabled': 'Отключена',
                'status.unknown': 'Неизвестно',
                'subscription.type.trial': 'Триал',
                'subscription.type.paid': 'Платная',
                'autopay.enabled': 'Включен',
                'autopay.disabled': 'Выключен',
                'platform.ios': 'iOS',
                'platform.android': 'Android',
                'platform.pc': 'ПК',
                'platform.tv': 'ТВ',
                'units.gb': 'ГБ',
                'values.unlimited': 'Безлимит',
                'values.not_available': 'Недоступно'
            }
        };

        const pcTranslations = {
            en: {
                'pc.happ.title': 'Open Subscription',
                'pc.happ.message': 'The Happ application doesn\'t appear to be installed on your PC. How would you like to proceed?',
                'pc.happ.copy': 'Copy subscription link',
                'pc.happ.redirect': 'Open in browser',
            },
            ru: {
                'pc.happ.title': 'Открыть подписку',
                'pc.happ.message': 'Приложение Happ не установлено на вашем ПК. Как вы хотите продолжить?',
                'pc.happ.copy': 'Скопировать ссылку подписки',
                'pc.happ.redirect': 'Открыть в браузере',
            }
        };

        Object.keys(pcTranslations).forEach(lang => {
            Object.assign(translations[lang], pcTranslations[lang]);
        });

        // Include all the original JavaScript functions
        function applyBrandingOverrides(branding) {
            if (!branding || typeof branding !== 'object') {
                return;
            }

            const {
                service_name: rawServiceName = {},
                service_description: rawServiceDescription = {}
            } = branding;

            function normalizeMap(map) {
                const normalized = {};
                Object.entries(map || {}).forEach(([lang, value]) => {
                    if (typeof value !== 'string') {
                        return;
                    }
                    const trimmed = value.trim();
                    if (!trimmed) {
                        return;
                    }
                    normalized[lang.toLowerCase()] = trimmed;
                });
                return normalized;
            }

            function applyKey(key, map) {
                const normalized = normalizeMap(map);
                if (!Object.keys(normalized).length) {
                    return;
                }

                const defaultValue = normalized.default
                    || normalized.en
                    || normalized.ru
                    || null;

                const languages = new Set(
                    Object.keys(translations).map(lang => lang.toLowerCase())
                );

                Object.keys(normalized).forEach(lang => {
                    if (lang !== 'default') {
                        languages.add(lang);
                    }
                });

                languages.forEach(lang => {
                    const value = Object.prototype.hasOwnProperty.call(normalized, lang)
                        ? normalized[lang]
                        : defaultValue;
                    if (!value) {
                        return;
                    }
                    const targetLang = lang.toLowerCase();
                    if (!translations[targetLang]) {
                        translations[targetLang] = {};
                    }
                    translations[targetLang][key] = value;
                });
            }

            applyKey('app.name', rawServiceName);
            applyKey('app.title', rawServiceName);
            applyKey('app.subtitle', rawServiceDescription);
        }

        let userData = null;
        let appsConfig = {};
        let currentPlatform = 'android';
        let configPurchaseUrl = null;
        let subscriptionPurchaseUrl = null;
        let preferredLanguage = 'en';
        let languageLockedByUser = false;
        let currentErrorState = null;

        function resolveLanguage(lang) {
            if (!lang) {
                return null;
            }
            const normalized = String(lang).toLowerCase();
            if (SUPPORTED_LANGUAGES.includes(normalized)) {
                return normalized;
            }
            const short = normalized.split('-')[0];
            if (SUPPORTED_LANGUAGES.includes(short)) {
                return short;
            }
            return null;
        }

        function safeGetStoredLanguage() {
            try {
                return localStorage.getItem(LANG_STORAGE_KEY);
            } catch (error) {
                console.warn('Unable to access localStorage:', error);
                return null;
            }
        }

        function safeSetStoredLanguage(lang) {
            try {
                localStorage.setItem(LANG_STORAGE_KEY, lang);
            } catch (error) {
                console.warn('Unable to persist language preference:', error);
            }
        }

        function t(key) {
            const language = preferredLanguage || 'en';
            const chain = [];
            if (translations[language]) {
                chain.push(translations[language]);
            }
            const base = language.split('-')[0];
            if (translations[base] && !chain.includes(translations[base])) {
                chain.push(translations[base]);
            }
            if (translations.en && !chain.includes(translations.en)) {
                chain.push(translations.en);
            }
            for (const dict of chain) {
                if (dict && Object.prototype.hasOwnProperty.call(dict, key)) {
                    return dict[key];
                }
            }
            return key;
        }

        function escapeHtml(value) {
            const div = document.createElement('div');
            div.textContent = value ?? '';
            return div.innerHTML;
        }

        function normalizeUrl(value) {
            if (typeof value !== 'string') {
                return null;
            }
            const trimmed = value.trim();
            return trimmed.length ? trimmed : null;
        }

        function getEffectivePurchaseUrl() {
            const candidates = [
                currentErrorState?.purchaseUrl,
                subscriptionPurchaseUrl,
                configPurchaseUrl,
            ];

            for (const candidate of candidates) {
                const normalized = normalizeUrl(candidate);
                if (normalized) {
                    return normalized;
                }
            }

            return null;
        }

        function updateErrorTexts() {
            const titleElement = document.getElementById('errorTitle');
            const textElement = document.getElementById('errorText');
            if (!titleElement || !textElement) {
                return;
            }
            const title = currentErrorState?.title || t('error.default.title');
            const message = currentErrorState?.message || t('error.default.message');
            titleElement.textContent = title;
            textElement.textContent = message;

            const purchaseButton = document.getElementById('purchaseBtn');
            if (purchaseButton) {
                const link = getEffectivePurchaseUrl();
                purchaseButton.classList.toggle('hidden', !link);
                purchaseButton.disabled = !link;
            }
        }

        function applyTranslations() {
            document.title = t('app.title');
            document.documentElement.setAttribute('lang', preferredLanguage);
            document.querySelectorAll('[data-i18n]').forEach(element => {
                const key = element.getAttribute('data-i18n');
                if (!key) {
                    return;
                }
                element.textContent = t(key);
            });
            const languageSelect = document.getElementById('languageSelect');
            if (languageSelect) {
                languageSelect.value = preferredLanguage;
                languageSelect.setAttribute('aria-label', t('language.ariaLabel'));
            }
            updateErrorTexts();
        }

        function updateConnectButtonLabel() {
            const label = document.getElementById('connectBtnText');
            if (!label) {
                return;
            }
            const useHappLabel = Boolean(getHappCryptoLink() || userData?.happ_cryptolink_redirect_link);
            const key = useHappLabel ? 'button.connect.happ' : 'button.connect.default';
            label.textContent = t(key);
        }

        function refreshAfterLanguageChange() {
            applyTranslations();
            if (userData) {
                renderUserData();
            } else {
                updateConnectButtonLabel();
            }
            renderApps();
            updateActionButtons();
        }

        function setLanguage(language, options = {}) {
            const persist = Boolean(options.persist);
            const resolved = resolveLanguage(language) || preferredLanguage;
            if (!persist && languageLockedByUser && resolved !== preferredLanguage) {
                return;
            }
            preferredLanguage = resolved;
            if (persist) {
                languageLockedByUser = true;
                safeSetStoredLanguage(preferredLanguage);
            }
            refreshAfterLanguageChange();
        }

        const storedLanguage = resolveLanguage(safeGetStoredLanguage());
        if (storedLanguage) {
            preferredLanguage = storedLanguage;
            languageLockedByUser = true;
        } else {
            const telegramLanguage = resolveLanguage(tg.initDataUnsafe?.user?.language_code);
            if (telegramLanguage) {
                preferredLanguage = telegramLanguage;
            }
        }

        applyTranslations();
        updateConnectButtonLabel();

        document.getElementById('languageSelect')?.addEventListener('change', event => {
            setLanguage(event.target.value, { persist: true });
        });

        function createError(title, message, status) {
            const error = new Error(message || title);
            if (title) {
                error.title = title;
            }
            if (status) {
                error.status = status;
            }
            return error;
        }

        async function init() {
            try {
                const telegramUser = tg.initDataUnsafe?.user;
                if (telegramUser?.language_code && !languageLockedByUser) {
                    const resolved = resolveLanguage(telegramUser.language_code);
                    if (resolved) {
                        preferredLanguage = resolved;
                        applyTranslations();
                        updateConnectButtonLabel();
                    }
                }

                await loadAppsConfig();

                const initData = tg.initData || '';
                if (!initData) {
                    throw createError('Authorization Error', 'Missing Telegram ID');
                }

                const response = await fetch('/miniapp/subscription', {
                    method: 'POST',
                    headers: {
                        'Content-Type': 'application/json'
                    },
                    body: JSON.stringify({ initData })
                });

                if (!response.ok) {
                    let detail = response.status === 401
                        ? 'Authorization failed. Please open the mini app from Telegram.'
                        : 'Subscription not found';
                    let title = response.status === 401 ? 'Authorization Error' : 'Subscription Not Found';
                    let purchaseUrl = null;

                    try {
                        const errorPayload = await response.json();
                        if (errorPayload?.detail) {
                            if (typeof errorPayload.detail === 'string') {
                                detail = errorPayload.detail;
                            } else if (typeof errorPayload.detail === 'object') {
                                if (typeof errorPayload.detail.message === 'string') {
                                    detail = errorPayload.detail.message;
                                }
                                purchaseUrl = errorPayload.detail.purchase_url
                                    || errorPayload.detail.purchaseUrl
                                    || purchaseUrl;
                            }
                        } else if (typeof errorPayload?.message === 'string') {
                            detail = errorPayload.message;
                        }

                        if (typeof errorPayload?.title === 'string') {
                            title = errorPayload.title;
                        }

                        purchaseUrl = purchaseUrl
                            || errorPayload?.purchase_url
                            || errorPayload?.purchaseUrl
                            || null;
                    } catch (parseError) {
                        // ignore
                    }

                    const errorObject = createError(title, detail, response.status);
                    const normalizedPurchaseUrl = normalizeUrl(purchaseUrl);
                    if (normalizedPurchaseUrl) {
                        errorObject.purchaseUrl = normalizedPurchaseUrl;
                    }
                    throw errorObject;
                }

                userData = await response.json();
                userData.subscriptionUrl = userData.subscription_url || null;
                userData.subscriptionCryptoLink = userData.subscription_crypto_link || null;
                subscriptionPurchaseUrl = normalizeUrl(
                    userData.subscription_purchase_url
                    || userData.subscriptionPurchaseUrl
                );
                if (subscriptionPurchaseUrl) {
                    userData.subscriptionPurchaseUrl = subscriptionPurchaseUrl;
                }
                if (userData.branding) {
                    applyBrandingOverrides(userData.branding);
                }

                const responseLanguage = resolveLanguage(userData?.user?.language);
                if (responseLanguage && !languageLockedByUser) {
                    preferredLanguage = responseLanguage;
                }

                detectPlatform();
                setActivePlatformButton();
                refreshAfterLanguageChange();

                document.getElementById('loadingState').classList.add('hidden');
                document.getElementById('mainContent').classList.remove('hidden');
                
                // Add animation to cards
                document.querySelectorAll('.card').forEach((card, index) => {
                    setTimeout(() => {
                        card.classList.add('animate-in');
                    }, index * 100);
                });
            } catch (error) {
                console.error('Initialization error:', error);
                showError(error);
            }
        }

        async function loadAppsConfig() {
            try {
                const response = await fetch('/app-config.json', { cache: 'no-cache' });
                if (!response.ok) {
                    throw new Error('Failed to load app config');
                }

                const data = await response.json();
                appsConfig = data?.platforms || {};

                const configData = data?.config || {};
                const configUrl = normalizeUrl(
                    configData.subscriptionPurchaseUrl
                    || configData.subscription_purchase_url
                    || configData.purchaseUrl
                    || configData.purchase_url
                    || configData.miniappPurchaseUrl
                    || configData.miniapp_purchase_url
                    || data?.subscriptionPurchaseUrl
                    || data?.subscription_purchase_url
                );
                if (configUrl) {
                    configPurchaseUrl = configUrl;
                }
            } catch (error) {
                console.warn('Unable to load apps configuration:', error);
                appsConfig = {};
            }
        }

        function renderUserData() {
            if (!userData?.user) {
                return;
            }

            const user = userData.user;
            const rawName = user.display_name || user.username || '';
            const fallbackName = rawName
                || [user.first_name, user.last_name].filter(Boolean).join(' ')
                || `User ${user.telegram_id || ''}`.trim();
            const avatarChar = (fallbackName.replace(/^@/, '')[0] || 'U').toUpperCase();

            document.getElementById('userAvatar').textContent = avatarChar;
            document.getElementById('userName').textContent = fallbackName;

            const knownStatuses = ['active', 'trial', 'expired', 'disabled'];
            const statusValueRaw = (user.subscription_actual_status || user.subscription_status || 'active').toLowerCase();
            const statusClass = knownStatuses.includes(statusValueRaw) ? statusValueRaw : 'unknown';
            const statusBadge = document.getElementById('statusBadge');
            const statusKey = `status.${statusClass}`;
            const statusLabel = t(statusKey);
            statusBadge.textContent = statusLabel === statusKey
                ? (user.status_label || statusClass.charAt(0).toUpperCase() + statusClass.slice(1))
                : statusLabel;
            statusBadge.className = `status-badge status-${statusClass}`;

            const expiresAt = user.expires_at ? new Date(user.expires_at) : null;
            let daysLeft = '—';
            if (expiresAt && !Number.isNaN(expiresAt.getTime())) {
                const diffDays = Math.ceil((expiresAt - new Date()) / (1000 * 60 * 60 * 24));
                daysLeft = diffDays > 0 ? diffDays : '0';
            }
            document.getElementById('daysLeft').textContent = daysLeft;
            document.getElementById('expiresAt').textContent = formatDate(user.expires_at);

            const serversCount = Array.isArray(userData.connected_squads)
                ? userData.connected_squads.length
                : Array.isArray(userData.connected_servers)
                    ? userData.connected_servers.length
                    : Array.isArray(userData.links)
                        ? userData.links.length
                        : 0;
            document.getElementById('serversCount').textContent = serversCount;

            const devicesCountRaw = Number(userData?.connected_devices_count);
            const devicesCount = Number.isFinite(devicesCountRaw)
                ? devicesCountRaw
                : Array.isArray(userData?.connected_devices)
                    ? userData.connected_devices.length
                    : 0;
            const devicesCountElement = document.getElementById('devicesCount');
            if (devicesCountElement) {
                devicesCountElement.textContent = devicesCount;
            }

            document.getElementById('trafficUsed').textContent =
                user.traffic_used_label || formatTraffic(user.traffic_used_gb);
            document.getElementById('trafficLimit').textContent =
                user.traffic_limit_label || formatTrafficLimit(user.traffic_limit_gb);

            const deviceLimitElement = document.getElementById('deviceLimit');
            if (deviceLimitElement) {
                const limitValue = typeof user.device_limit === 'number'
                    ? user.device_limit
                    : Number.parseInt(user.device_limit ?? '', 10);
                deviceLimitElement.textContent = Number.isFinite(limitValue)
                    ? String(limitValue)
                    : t('values.not_available');
            }

            const subscriptionTypeElement = document.getElementById('subscriptionType');
            if (subscriptionTypeElement) {
                const fallbackSubscriptionType = (user?.subscription_status || '').toLowerCase() === 'trial'
                    ? 'trial'
                    : 'paid';
                const subscriptionTypeRaw = String(
                    userData?.subscription_type
                    || fallbackSubscriptionType
                ).toLowerCase();
                const subscriptionTypeKey = `subscription.type.${subscriptionTypeRaw}`;
                const subscriptionTypeLabel = t(subscriptionTypeKey);
                subscriptionTypeElement.textContent = subscriptionTypeLabel === subscriptionTypeKey
                    ? subscriptionTypeRaw
                    : subscriptionTypeLabel;
            }

            const autopayElement = document.getElementById('autopayStatus');
            if (autopayElement) {
                const autopayKey = userData?.autopay_enabled ? 'autopay.enabled' : 'autopay.disabled';
                const autopayLabel = t(autopayKey);
                autopayElement.textContent = autopayLabel === autopayKey
                    ? (userData?.autopay_enabled ? 'On' : 'Off')
                    : autopayLabel;
            }

            renderBalanceSection();
            renderTransactionHistory();
            renderServersList();
            renderDevicesList();
            updateConnectButtonLabel();
            updateActionButtons();
        }

        function detectPlatform() {
            const userAgent = navigator.userAgent.toLowerCase();
            if (userAgent.includes('iphone') || userAgent.includes('ipad')) {
                currentPlatform = 'ios';
            } else if (userAgent.includes('android')) {
                currentPlatform = 'android';
            } else {
                currentPlatform = 'pc';
            }
        }

        function isDesktopPlatform() {
            return currentPlatform === 'pc';
        }

        function setActivePlatformButton() {
            document.querySelectorAll('.platform-btn').forEach(btn => {
                btn.classList.toggle('active', btn.dataset.platform === currentPlatform);
            });
        }

        function getPlatformKey(platform) {
            const mapping = {
                ios: 'ios',
                android: 'android',
                pc: 'windows',
                tv: 'androidTV',
                mac: 'macos'
            };
            return mapping[platform] || platform;
        }

        function getAppsForCurrentPlatform() {
            const platformKey = getPlatformKey(currentPlatform);
            return appsConfig?.[platformKey] || [];
        }

        function renderApps() {
            const container = document.getElementById('appsContainer');
            if (!container) {
                return;
            }

            const apps = getAppsForCurrentPlatform();

            if (!apps.length) {
                container.innerHTML = `<div class="step-description">${escapeHtml(t('apps.no_data'))}</div>`;
                return;
            }

            container.innerHTML = apps.map(app => {
                const iconChar = (app.name?.[0] || 'A').toUpperCase();
                const appName = escapeHtml(app.name || 'App');
                const featuredBadge = app.isFeatured
                    ? `<span class="featured-badge">${escapeHtml(t('apps.featured'))}</span>`
                    : '';
                return `
                    <div class="app-card ${app.isFeatured ? 'featured' : ''}">
                        <div class="app-header">
                            <div class="app-icon">${escapeHtml(iconChar)}</div>
                            <div class="app-info">
                                <div class="app-name">${appName}</div>
                                ${featuredBadge}
                            </div>
                        </div>
                        <div class="app-steps">
                            ${renderAppSteps(app)}
                        </div>
                    </div>
                `;
            }).join('');
        }

        function renderAppSteps(app) {
            let html = '';
            let stepNum = 1;

            if (app.installationStep) {
                const descriptionHtml = app.installationStep.description
                    ? `<div class="step-description">${getLocalizedText(app.installationStep.description)}</div>`
                    : '';
                const buttonsHtml = Array.isArray(app.installationStep.buttons) && app.installationStep.buttons.length
                    ? `
                            <div class="step-buttons">
                                ${app.installationStep.buttons.map(btn => {
                                    const buttonText = escapeHtml(getLocalizedText(btn.buttonText));
                                    return `<a href="${btn.buttonLink}" class="step-btn" target="_blank" rel="noopener">${buttonText}</a>`;
                                }).join('')}
                            </div>
                        `
                    : '';
                html += `
                    <div class="step">
                        <span class="step-number">${stepNum++}</span>
                        <div>
                            <div class="step-title">${escapeHtml(t('apps.step.download'))}</div>
                            ${descriptionHtml}
                            ${buttonsHtml}
                        </div>
                    </div>
                `;
            }

            if (app.addSubscriptionStep) {
                html += `
                    <div class="step">
                        <span class="step-number">${stepNum++}</span>
                        <div>
                            <div class="step-title">${escapeHtml(t('apps.step.add'))}</div>
                            <div class="step-description">${getLocalizedText(app.addSubscriptionStep.description)}</div>
                        </div>
                    </div>
                `;
            }

            if (app.connectAndUseStep) {
                html += `
                    <div class="step">
                        <span class="step-number">${stepNum++}</span>
                        <div>
                            <div class="step-title">${escapeHtml(t('apps.step.connect'))}</div>
                            <div class="step-description">${getLocalizedText(app.connectAndUseStep.description)}</div>
                        </div>
                    </div>
                `;
            }

            return html;
        }

        function getLocalizedText(textObj) {
            if (!textObj) {
                return '';
            }
            if (typeof textObj === 'string') {
                return textObj;
            }

            const telegramLang = tg.initDataUnsafe?.user?.language_code;
            const preferenceOrder = [
                preferredLanguage,
                preferredLanguage?.split('-')[0],
                userData?.user?.language,
                telegramLang,
                telegramLang?.split('-')[0],
                'en',
                'ru'
            ].filter(Boolean).map(lang => lang.toLowerCase());

            const seen = new Set();
            for (const lang of preferenceOrder) {
                if (seen.has(lang)) {
                    continue;
                }
                seen.add(lang);
                if (textObj[lang]) {
                    return textObj[lang];
                }
            }

            const fallback = Object.values(textObj).find(value => typeof value === 'string' && value.trim().length);
            return fallback || '';
        }

        function formatTraffic(value) {
            const numeric = typeof value === 'number' ? value : Number.parseFloat(value ?? '0');
            if (!Number.isFinite(numeric)) {
                return `0 ${t('units.gb')}`;
            }
            if (numeric >= 100) {
                return `${numeric.toFixed(0)} ${t('units.gb')}`;
            }
            if (numeric >= 10) {
                return `${numeric.toFixed(1)} ${t('units.gb')}`;
            }
            return `${numeric.toFixed(2)} ${t('units.gb')}`;
        }

        function formatTrafficLimit(limit) {
            const numeric = typeof limit === 'number' ? limit : Number.parseFloat(limit ?? '0');
            if (!Number.isFinite(numeric) || numeric <= 0) {
                return t('values.unlimited');
            }
            return `${numeric.toFixed(0)} ${t('units.gb')}`;
        }

        function formatCurrency(value, currency = 'RUB') {
            const numeric = typeof value === 'number' ? value : Number.parseFloat(value ?? '0');
            if (!Number.isFinite(numeric)) {
                return `0 ${currency}`;
            }
            try {
                return new Intl.NumberFormat(preferredLanguage, {
                    style: 'currency',
                    currency,
                    maximumFractionDigits: 2,
                }).format(numeric);
            } catch (error) {
                return `${numeric.toFixed(2)} ${currency}`;
            }
        }

        function formatDate(value) {
            if (!value) {
                return '—';
            }
            const date = new Date(value);
            if (Number.isNaN(date.getTime())) {
                return '—';
            }
            try {
                return new Intl.DateTimeFormat(preferredLanguage, {
                    year: 'numeric',
                    month: 'short',
                    day: 'numeric',
                }).format(date);
            } catch (error) {
                return date.toLocaleDateString();
            }
        }

        function formatDateTime(value) {
            if (!value) {
                return '';
            }
            const date = new Date(value);
            if (Number.isNaN(date.getTime())) {
                return '';
            }
            try {
                return new Intl.DateTimeFormat(preferredLanguage, {
                    year: 'numeric',
                    month: 'short',
                    day: 'numeric',
                    hour: '2-digit',
                    minute: '2-digit',
                }).format(date);
            } catch (error) {
                return date.toLocaleString();
            }
        }

        function renderBalanceSection() {
            const amountElement = document.getElementById('balanceAmount');
            if (!amountElement) {
                return;
            }
            const balanceRubles = typeof userData?.balance_rubles === 'number'
                ? userData.balance_rubles
                : Number.parseFloat(userData?.balance_rubles ?? '0');
            const currency = (userData?.balance_currency || 'RUB').toUpperCase();
            amountElement.textContent = formatCurrency(balanceRubles, currency);
        }

        function renderTransactionHistory() {
            const list = document.getElementById('historyList');
            const emptyState = document.getElementById('historyEmpty');
            if (!list || !emptyState) {
                return;
            }

            const transactions = Array.isArray(userData?.transactions) ? userData.transactions : [];
            if (!transactions.length) {
                list.innerHTML = '';
                emptyState.textContent = t('history.empty');
                emptyState.classList.remove('hidden');
                return;
            }

            emptyState.classList.add('hidden');
            const currency = (userData?.balance_currency || 'RUB').toUpperCase();
            const negativeTypes = new Set(['withdrawal', 'subscription_payment']);

            const itemsHtml = transactions.map(tx => {
                const type = (tx.type || '').toLowerCase();
                const typeKey = `history.type.${type}`;
                const typeLabelRaw = t(typeKey);
                const typeLabel = typeLabelRaw === typeKey ? (tx.type || type || '').replace(/_/g, ' ') : typeLabelRaw;
                const amountRaw = typeof tx.amount_kopeks === 'number'
                    ? tx.amount_kopeks
                    : Number.parseInt(tx.amount_kopeks ?? '0', 10);
                const amountValue = Number.isFinite(amountRaw) ? amountRaw / 100 : 0;
                const isNegative = amountValue < 0 || negativeTypes.has(type);
                const amountFormatted = `${isNegative ? '−' : '+'}${formatCurrency(Math.abs(amountValue), currency)}`;
                const statusKey = tx.is_completed ? 'history.status.completed' : 'history.status.pending';
                const statusLabel = t(statusKey);
                const metaParts = [];
                const createdAt = formatDateTime(tx.created_at);
                if (createdAt) {
                    metaParts.push(escapeHtml(createdAt));
                }
                if (statusLabel) {
                    metaParts.push(escapeHtml(statusLabel));
                }
                const metaHtml = metaParts.length ? `<div class="history-meta">${metaParts.join(' • ')}</div>` : '';
                const descriptionHtml = tx.description
                    ? `<div class="history-description">${escapeHtml(tx.description)}</div>`
                    : '';
                const amountClass = isNegative ? 'history-amount negative' : 'history-amount positive';
                const iconHtml = isNegative
                    ? '<svg class="history-amount-icon" fill="none" stroke="currentColor" viewBox="0 0 24 24"><path stroke-linecap="round" stroke-linejoin="round" stroke-width="2" d="M7 11l5-5m0 0l5 5m-5-5v12"/></svg>'
                    : '<svg class="history-amount-icon" fill="none" stroke="currentColor" viewBox="0 0 24 24"><path stroke-linecap="round" stroke-linejoin="round" stroke-width="2" d="M7 13l5 5m0 0l5-5m-5 5V6"/></svg>';

                return `
                    <li class="history-item">
                        <div class="history-item-header">
                            <span class="${amountClass}">${iconHtml}${amountFormatted}</span>
                            <span class="history-type">${escapeHtml(typeLabel)}</span>
                        </div>
                        ${metaHtml}
                        ${descriptionHtml}
                    </li>
                `;
            }).join('');

            list.innerHTML = itemsHtml;
        }

        function renderServersList() {
            const list = document.getElementById('serversList');
            const emptyState = document.getElementById('serversEmpty');
            if (!list || !emptyState) {
                return;
            }

            let servers = [];
            if (Array.isArray(userData?.connected_servers) && userData.connected_servers.length) {
                servers = userData.connected_servers.map(server => ({
                    uuid: server?.uuid || '',
                    name: server?.name || server?.uuid || '',
                }));
            } else if (Array.isArray(userData?.connected_squads)) {
                servers = userData.connected_squads.map(uuid => ({ uuid, name: uuid }));
            }

            if (!servers.length) {
                list.innerHTML = '';
                emptyState.textContent = t('servers.empty');
                emptyState.classList.remove('hidden');
                return;
            }

            emptyState.classList.add('hidden');
            list.innerHTML = servers
                .map(server => `<li class="server-item">${escapeHtml(server.name || server.uuid || '')}</li>`)
                .join('');
        }

        function renderDevicesList() {
            const list = document.getElementById('devicesList');
            const emptyState = document.getElementById('devicesEmpty');
            if (!list || !emptyState) {
                return;
            }

            const devices = Array.isArray(userData?.connected_devices)
                ? userData.connected_devices
                : [];

            if (!devices.length) {
                list.innerHTML = '';
                emptyState.textContent = t('devices.empty');
                emptyState.classList.remove('hidden');
                return;
            }

            emptyState.classList.add('hidden');
            list.innerHTML = devices.map(device => {
                const platform = device?.platform ? String(device.platform) : '';
                const model = device?.device_model ? String(device.device_model) : '';
                const titleParts = [platform, model].filter(Boolean);
                const title = titleParts.length
                    ? titleParts.join(' — ')
                    : t('values.not_available');

                const metaParts = [];
                if (device?.app_version) {
                    metaParts.push(String(device.app_version));
                }
                if (device?.last_seen) {
                    const formatted = formatDateTime(device.last_seen);
                    if (formatted) {
                        metaParts.push(formatted);
                    }
                }
                if (device?.last_ip) {
                    metaParts.push(String(device.last_ip));
                }

                const metaHtml = metaParts.length
                    ? `<div class="device-meta">${metaParts.map(part => `<span>${escapeHtml(part)}</span>`).join(' • ')}</div>`
                    : '';

                return `
                    <li class="device-item">
                        <div class="device-title">${escapeHtml(title)}</div>
                        ${metaHtml}
                    </li>
                `;
            }).join('');
        }

        function getCurrentSubscriptionUrl() {
            return userData?.subscription_url || userData?.subscriptionUrl || '';
        }

        function getHappCryptoLink() {
            if (!userData) {
                return null;
            }

            return (
                userData.happ_crypto_link ||
                userData.subscriptionCryptoLink ||
                userData.subscription_crypto_link ||
                null
            );
        }

        function getDesktopRedirectLink() {
            if (!userData) {
                return null;
            }

            return (
                userData.happ_cryptolink_redirect_link ||
                getCurrentSubscriptionUrl() ||
                null
            );
        }

        function isHappScheme(link) {
            return typeof link === 'string' && link.startsWith('happ://');
        }

        function getConnectLink() {
            if (!userData) {
                return null;
            }

            const happCryptoLink = getHappCryptoLink();
            const isPC = currentPlatform === 'pc' || (!['ios', 'android', 'tv'].includes(currentPlatform));
            
            // For PC, prefer direct subscription URL if no Happ redirect link
            if (isPC) {
                if (userData.happ_cryptolink_redirect_link) {
                    return userData.happ_cryptolink_redirect_link;
                }
                if (happCryptoLink) {
                    return happCryptoLink;
                }
                // Return plain subscription URL for PC
                return getCurrentSubscriptionUrl();
            }
            
            // Original logic for mobile platforms
            if (happCryptoLink) {
                return happCryptoLink;
            }

            if (userData.happ_cryptolink_redirect_link) {
                return userData.happ_cryptolink_redirect_link;
            }

            const subscriptionUrl = getCurrentSubscriptionUrl();
            if (!subscriptionUrl) {
                return null;
            }

            const apps = getAppsForCurrentPlatform();
            const featuredApp = apps.find(app => app.isFeatured) || apps[0];

            if (featuredApp?.urlScheme) {
                return `${featuredApp.urlScheme}${subscriptionUrl}`;
            }
            if (userData?.happ_link && featuredApp?.id === 'happ') {
                return userData.happ_link;
            }
            return subscriptionUrl;
        }

        function openExternalLink(link, options = {}) {
            if (!link) {
                return;
            }

            const { openInMiniApp = false } = options;

<<<<<<< HEAD
            let targetLink = link;

            if (!openInMiniApp && isDesktopPlatform() && isHappScheme(targetLink)) {
                const redirectLink = getDesktopRedirectLink();
                if (redirectLink) {
                    targetLink = redirectLink;
                }
=======
            // Detect if we're on PC and trying to open a happ:// link
            const isPC = currentPlatform === 'pc' || (!['ios', 'android', 'tv'].includes(currentPlatform));
            const isHappLink = link.startsWith('happ://');
            
            if (isPC && isHappLink) {
                // For PC users with happ:// links, provide fallback options
                handlePCHappLink(link);
                return;
>>>>>>> 27d48f68
            }

            if (openInMiniApp) {
                window.location.href = targetLink;
                return;
            }

            if (typeof tg.openLink === 'function') {
                try {
                    tg.openLink(targetLink, { try_instant_view: false });
                    return;
                } catch (error) {
                    console.warn('tg.openLink failed:', error);
                }
            }

            const newWindow = window.open(targetLink, '_blank', 'noopener,noreferrer');
            if (newWindow) {
                newWindow.opener = null;
                return;
            }

            window.location.href = targetLink;
        }

        function handlePCHappLink(happLink) {
            // Extract the subscription URL from the happ:// link
            const subscriptionUrl = happLink.replace('happ://', '');
            
            // Try to open the happ:// link first (in case user has the app installed)
            const testWindow = window.open(happLink, '_blank');
            
            // Set a timeout to check if the link opened successfully
            setTimeout(() => {
                // If the window is still open and accessible, the app likely isn't installed
                if (testWindow && !testWindow.closed) {
                    testWindow.close();
                    
                    // Show options to the user
                    if (typeof tg.showPopup === 'function') {
                        tg.showPopup({
                            title: t('pc.happ.title') || 'Open Subscription',
                            message: t('pc.happ.message') || 'The Happ application doesn\'t appear to be installed. Would you like to:',
                            buttons: [
                                {
                                    id: 'copy',
                                    type: 'default',
                                    text: t('pc.happ.copy') || 'Copy subscription link'
                                },
                                {
                                    id: 'redirect',
                                    type: 'default', 
                                    text: t('pc.happ.redirect') || 'Open in browser'
                                },
                                {
                                    type: 'cancel'
                                }
                            ]
                        }, (buttonId) => {
                            if (buttonId === 'copy') {
                                copySubscriptionUrl(subscriptionUrl);
                            } else if (buttonId === 'redirect') {
                                openWithRedirect(subscriptionUrl);
                            }
                        });
                    } else {
                        // Fallback for environments without showPopup
                        const choice = confirm(
                            'The Happ application doesn\'t appear to be installed.\n\n' +
                            'Click OK to open the subscription in your browser, or Cancel to copy the link.'
                        );
                        if (choice) {
                            openWithRedirect(subscriptionUrl);
                        } else {
                            copySubscriptionUrl(subscriptionUrl);
                        }
                    }
                }
            }, 1500); // Wait 1.5 seconds to see if the app opens
        }

        // Add function to open with redirect parameter
        function openWithRedirect(subscriptionUrl) {
            // Create the redirect URL
            const currentOrigin = window.location.origin;
            const redirectUrl = `${currentOrigin}/index.html?redirect_to=${encodeURIComponent(subscriptionUrl)}`;
            
            // Open in a new tab/window
            const newWindow = window.open(redirectUrl, '_blank');
            if (newWindow) {
                newWindow.opener = null;
            } else {
                window.location.href = redirectUrl;
            }
        }

        async function copySubscriptionUrl(url) {
            if (!url) return;
            
            try {
                if (navigator.clipboard && window.isSecureContext) {
                    await navigator.clipboard.writeText(url);
                    showPopup(
                        t('notifications.copy.success') || 'Subscription link copied to clipboard.',
                        t('notifications.copy.title.success') || 'Copied'
                    );
                } else {
                    // Fallback for non-secure contexts
                    const textArea = document.createElement('textarea');
                    textArea.value = url;
                    textArea.style.position = 'fixed';
                    textArea.style.left = '-999999px';
                    document.body.appendChild(textArea);
                    textArea.focus();
                    textArea.select();
                    
                    try {
                        document.execCommand('copy');
                        showPopup(
                            t('notifications.copy.success') || 'Subscription link copied to clipboard.',
                            t('notifications.copy.title.success') || 'Copied'
                        );
                    } catch (err) {
                        throw err;
                    } finally {
                        document.body.removeChild(textArea);
                    }
                }
            } catch (error) {
                console.warn('Clipboard copy failed:', error);
                showPopup(
                    t('notifications.copy.failure') || 'Unable to copy. Please copy manually: ' + url,
                    t('notifications.copy.title.failure') || 'Copy failed'
                );
            }
        }

        function updateActionButtons() {
            const connectBtn = document.getElementById('connectBtn');
            const copyBtn = document.getElementById('copyBtn');

            const connectLink = getConnectLink();
            if (connectBtn) {
                const hasConnect = Boolean(connectLink);
                connectBtn.disabled = !hasConnect;
                connectBtn.classList.toggle('hidden', !hasConnect);
            }

            const subscriptionUrl = getCurrentSubscriptionUrl();
            if (copyBtn) {
                const hasUrl = Boolean(subscriptionUrl);
                copyBtn.disabled = !hasUrl || !navigator.clipboard;
            }
        }

        function showPopup(message, title = 'Info') {
            if (typeof tg.showPopup === 'function') {
                tg.showPopup({
                    title,
                    message,
                    buttons: [{ type: 'ok' }]
                });
            } else {
                alert(message);
            }
        }

        function showError(error) {
            document.getElementById('loadingState').classList.add('hidden');
            document.getElementById('mainContent').classList.add('hidden');
            currentErrorState = {
                title: error?.title,
                message: error?.message,
                purchaseUrl: normalizeUrl(error?.purchaseUrl) || null,
            };
            updateErrorTexts();
            document.getElementById('errorState').classList.remove('hidden');
            updateActionButtons();
        }

        document.querySelectorAll('.platform-btn').forEach(btn => {
            btn.addEventListener('click', () => {
                currentPlatform = btn.dataset.platform;
                setActivePlatformButton();
                renderApps();
                updateActionButtons();
            });
        });

        document.getElementById('connectBtn')?.addEventListener('click', () => {
            const link = getConnectLink();
            openExternalLink(link);
        });

        document.getElementById('copyBtn')?.addEventListener('click', async () => {
            const subscriptionUrl = getCurrentSubscriptionUrl();
            if (!subscriptionUrl || !navigator.clipboard) {
                return;
            }

            try {
                await navigator.clipboard.writeText(subscriptionUrl);
                showPopup(t('notifications.copy.success'), t('notifications.copy.title.success'));
            } catch (error) {
                console.warn('Clipboard copy failed:', error);
                showPopup(t('notifications.copy.failure'), t('notifications.copy.title.failure'));
            }
        });

        document.getElementById('purchaseBtn')?.addEventListener('click', () => {
            const link = getEffectivePurchaseUrl();
            if (!link) {
                return;
            }
            openExternalLink(link, { openInMiniApp: true });
        });

        init();

    </script>
</body>
</html><|MERGE_RESOLUTION|>--- conflicted
+++ resolved
@@ -2785,7 +2785,6 @@
 
             const { openInMiniApp = false } = options;
 
-<<<<<<< HEAD
             let targetLink = link;
 
             if (!openInMiniApp && isDesktopPlatform() && isHappScheme(targetLink)) {
@@ -2793,7 +2792,6 @@
                 if (redirectLink) {
                     targetLink = redirectLink;
                 }
-=======
             // Detect if we're on PC and trying to open a happ:// link
             const isPC = currentPlatform === 'pc' || (!['ios', 'android', 'tv'].includes(currentPlatform));
             const isHappLink = link.startsWith('happ://');
@@ -2802,7 +2800,6 @@
                 // For PC users with happ:// links, provide fallback options
                 handlePCHappLink(link);
                 return;
->>>>>>> 27d48f68
             }
 
             if (openInMiniApp) {
