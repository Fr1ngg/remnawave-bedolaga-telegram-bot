--- conflicted
+++ resolved
@@ -1330,7 +1330,6 @@
         return f"<WebApiToken id={self.id} name='{self.name}' status={status}>"
 
 
-<<<<<<< HEAD
 class ExternalAdminApiKey(Base):
     __tablename__ = "external_admin_api_keys"
 
@@ -1363,8 +1362,6 @@
                 target=self.target_telegram_id,
             )
         )
-=======
->>>>>>> 4b1972b0
 
 
 class MainMenuButton(Base):
