--- conflicted
+++ resolved
@@ -53,7 +53,6 @@
 
     squads: List[str] = []
     if connected_squads is not None:
-<<<<<<< HEAD
         candidates = [uuid for uuid in connected_squads if uuid]
     elif default_squad:
         candidates = [default_squad]
@@ -66,11 +65,9 @@
         if uuid not in seen:
             seen.add(uuid)
             squads.append(uuid)
-=======
         squads = [uuid for uuid in connected_squads if uuid]
     elif default_squad:
         squads = [default_squad]
->>>>>>> 75b27771
 
     reset_strategy = (traffic_reset_strategy or settings.DEFAULT_TRAFFIC_RESET_STRATEGY or "NO_RESET").upper()
     if reset_strategy not in {"NO_RESET", "DAY", "WEEK", "MONTH"}:
