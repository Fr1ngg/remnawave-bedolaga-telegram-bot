import logging
import secrets
import string
from datetime import datetime, timedelta
from typing import Optional, List, Dict
from sqlalchemy import select, and_, or_, func, case, nullslast, text
from sqlalchemy.ext.asyncio import AsyncSession
from sqlalchemy.orm import selectinload
from sqlalchemy.exc import IntegrityError

from app.database.models import (
    User,
    UserStatus,
    Subscription,
    Transaction,
    PromoGroup,
    PaymentMethod,
    TransactionType,
)
from app.config import settings
from app.database.crud.promo_group import get_default_promo_group
try:
    from app.webapi.routes.notifications import broker as sse_broker  # type: ignore
except Exception:  # pragma: no cover
    sse_broker = None  # type: ignore
from app.utils.validators import sanitize_telegram_name

logger = logging.getLogger(__name__)


def generate_referral_code() -> str:
    alphabet = string.ascii_letters + string.digits
    code_suffix = ''.join(secrets.choice(alphabet) for _ in range(8))
    return f"ref{code_suffix}"


async def get_user_by_id(db: AsyncSession, user_id: int) -> Optional[User]:
    result = await db.execute(
        select(User)
        .options(
            selectinload(User.subscription),
            selectinload(User.promo_group),
        )
        .where(User.id == user_id)
    )
    user = result.scalar_one_or_none()
    
    if user and user.subscription:
        _ = user.subscription.is_active
    
    return user


async def get_user_by_telegram_id(db: AsyncSession, telegram_id: int) -> Optional[User]:
    result = await db.execute(
        select(User)
        .options(
            selectinload(User.subscription),
            selectinload(User.promo_group),
        )
        .where(User.telegram_id == telegram_id)
    )
    user = result.scalar_one_or_none()
    
    if user and user.subscription:
        _ = user.subscription.is_active
    
    return user


async def get_user_by_referral_code(db: AsyncSession, referral_code: str) -> Optional[User]:
    result = await db.execute(
        select(User)
        .options(selectinload(User.promo_group))
        .where(User.referral_code == referral_code)
    )
    return result.scalar_one_or_none()


async def create_unique_referral_code(db: AsyncSession) -> str:
    max_attempts = 10
    
    for _ in range(max_attempts):
        code = generate_referral_code()
        existing_user = await get_user_by_referral_code(db, code)
        if not existing_user:
            return code
    
    timestamp = str(int(datetime.utcnow().timestamp()))[-6:]
    return f"ref{timestamp}"


async def _sync_users_sequence(db: AsyncSession) -> None:
    """Ensure the users.id sequence matches the current max ID."""
    await db.execute(
        text(
            "SELECT setval('users_id_seq', "
            "COALESCE((SELECT MAX(id) FROM users), 0) + 1, false)"
        )
    )
    await db.commit()
    logger.warning(
        "🔄 Последовательность users_id_seq была синхронизирована с текущим максимумом id"
    )


async def _get_or_create_default_promo_group(db: AsyncSession) -> PromoGroup:
    default_group = await get_default_promo_group(db)
    if default_group:
        return default_group

    default_group = PromoGroup(
        name="Базовый юзер",
        server_discount_percent=0,
        traffic_discount_percent=0,
        device_discount_percent=0,
        is_default=True,
    )
    db.add(default_group)
    await db.flush()
    return default_group


async def create_user(
    db: AsyncSession,
    telegram_id: int,
    username: str = None,
    first_name: str = None,
    last_name: str = None,
    language: str = "ru",
    referred_by_id: int = None,
    referral_code: str = None
) -> User:
    
    if not referral_code:
        referral_code = await create_unique_referral_code(db)
    
    attempts = 3

    for attempt in range(1, attempts + 1):
        default_group = await _get_or_create_default_promo_group(db)
        promo_group_id = default_group.id

        safe_first = sanitize_telegram_name(first_name)
        safe_last = sanitize_telegram_name(last_name)
        user = User(
            telegram_id=telegram_id,
            username=username,
            first_name=safe_first,
            last_name=safe_last,
            language=language,
            referred_by_id=referred_by_id,
            referral_code=referral_code,
            balance_kopeks=0,
            has_had_paid_subscription=False,
            has_made_first_topup=False,
            promo_group_id=promo_group_id,
        )

        db.add(user)

<<<<<<< HEAD
        try:
            await db.commit()
            await db.refresh(user)

            user.promo_group = default_group
            logger.info(
                f"✅ Создан пользователь {telegram_id} с реферальным кодом {referral_code}"
            )
            return user

        except IntegrityError as exc:
            await db.rollback()

            if (
                isinstance(getattr(exc, "orig", None), Exception)
                and "users_pkey" in str(exc.orig)
                and attempt < attempts
            ):
                logger.warning(
                    "⚠️ Обнаружено несоответствие последовательности users_id_seq при создании пользователя %s. "
                    "Выполняем повторную синхронизацию (попытка %s/%s)",
                    telegram_id,
                    attempt,
                    attempts,
                )
                await _sync_users_sequence(db)
                continue

            raise

    raise RuntimeError("Не удалось создать пользователя после синхронизации последовательности")
=======
    # Publish SSE for users list updates
    try:
        if sse_broker is not None:
            await sse_broker.publish("users.update")
    except Exception:
        pass

    return user
>>>>>>> cfbc9bc0


async def update_user(
    db: AsyncSession,
    user: User,
    **kwargs
) -> User:
    
    from app.utils.validators import sanitize_telegram_name
    for field, value in kwargs.items():
        if field in ("first_name", "last_name"):
            value = sanitize_telegram_name(value)
        if hasattr(user, field):
            setattr(user, field, value)
    
    user.updated_at = datetime.utcnow()
    await db.commit()
    await db.refresh(user)
    
    return user


async def add_user_balance(
    db: AsyncSession,
    user: User,
    amount_kopeks: int,
    description: str = "Пополнение баланса",
    create_transaction: bool = True,
    bot = None 
) -> bool:
    try:
        old_balance = user.balance_kopeks
        user.balance_kopeks += amount_kopeks
        user.updated_at = datetime.utcnow()
        
        if create_transaction:
            from app.database.crud.transaction import create_transaction as create_trans
            from app.database.models import TransactionType
            
            await create_trans(
                db=db,
                user_id=user.id,
                type=TransactionType.DEPOSIT,
                amount_kopeks=amount_kopeks,
                description=description
            )
        
        await db.commit()
        await db.refresh(user)
        try:
            if sse_broker is not None:
                await sse_broker.publish("users.update")
        except Exception:
            pass
        
        
        logger.info(f"💰 Баланс пользователя {user.telegram_id} изменен: {old_balance} → {user.balance_kopeks} (изменение: +{amount_kopeks})")
        return True
        
    except Exception as e:
        logger.error(f"Ошибка изменения баланса пользователя {user.id}: {e}")
        await db.rollback()
        return False


async def add_user_balance_by_id(
    db: AsyncSession,
    telegram_id: int, 
    amount_kopeks: int,
    description: str = "Пополнение баланса"
) -> bool:
    try:
        user = await get_user_by_telegram_id(db, telegram_id)
        if not user:
            logger.error(f"Пользователь с telegram_id {telegram_id} не найден")
            return False
        
        return await add_user_balance(db, user, amount_kopeks, description)
        
    except Exception as e:
        logger.error(f"Ошибка пополнения баланса пользователя {telegram_id}: {e}")
        return False


async def subtract_user_balance(
    db: AsyncSession,
    user: User,
    amount_kopeks: int,
    description: str,
    create_transaction: bool = False,
    payment_method: Optional[PaymentMethod] = None,
) -> bool:
    logger.error(f"💸 ОТЛАДКА subtract_user_balance:")
    logger.error(f"   👤 User ID: {user.id} (TG: {user.telegram_id})")
    logger.error(f"   💰 Баланс до списания: {user.balance_kopeks} копеек")
    logger.error(f"   💸 Сумма к списанию: {amount_kopeks} копеек")
    logger.error(f"   📝 Описание: {description}")
    
    if user.balance_kopeks < amount_kopeks:
        logger.error(f"   ❌ НЕДОСТАТОЧНО СРЕДСТВ!")
        return False
    
    try:
        old_balance = user.balance_kopeks
        user.balance_kopeks -= amount_kopeks
        user.updated_at = datetime.utcnow()
        
        await db.commit()
        await db.refresh(user)
        try:
            if sse_broker is not None:
                await sse_broker.publish("users.update")
        except Exception:
            pass

        if create_transaction:
            from app.database.crud.transaction import (
                create_transaction as create_trans,
            )

            await create_trans(
                db=db,
                user_id=user.id,
                type=TransactionType.WITHDRAWAL,
                amount_kopeks=amount_kopeks,
                description=description,
                payment_method=payment_method,
            )

        logger.error(f"   ✅ Средства списаны: {old_balance} → {user.balance_kopeks}")
        return True
        
    except Exception as e:
        logger.error(f"   ❌ ОШИБКА СПИСАНИЯ: {e}")
        await db.rollback()
        return False


async def get_users_list(
    db: AsyncSession,
    offset: int = 0,
    limit: int = 50,
    search: Optional[str] = None,
    status: Optional[UserStatus] = None,
    order_by_balance: bool = False,
    order_by_traffic: bool = False,
    order_by_last_activity: bool = False,
    order_by_total_spent: bool = False,
    order_by_purchase_count: bool = False
) -> List[User]:
    
    query = select(User).options(selectinload(User.subscription))
    
    if status:
        query = query.where(User.status == status.value)
    
    if search:
        search_term = f"%{search}%"
        conditions = [
            User.first_name.ilike(search_term),
            User.last_name.ilike(search_term),
            User.username.ilike(search_term)
        ]
        
        if search.isdigit():
            conditions.append(User.telegram_id == int(search))
        
        query = query.where(or_(*conditions))

    sort_flags = [
        order_by_balance,
        order_by_traffic,
        order_by_last_activity,
        order_by_total_spent,
        order_by_purchase_count,
    ]
    if sum(int(flag) for flag in sort_flags) > 1:
        logger.debug(
            "Выбрано несколько сортировок пользователей — применяется приоритет: трафик > траты > покупки > баланс > активность"
        )

    transactions_stats = None
    if order_by_total_spent or order_by_purchase_count:
        from app.database.models import Transaction

        transactions_stats = (
            select(
                Transaction.user_id.label("user_id"),
                func.coalesce(
                    func.sum(
                        case(
                            (
                                Transaction.type == TransactionType.SUBSCRIPTION_PAYMENT.value,
                                Transaction.amount_kopeks,
                            ),
                            else_=0,
                        )
                    ),
                    0,
                ).label("total_spent"),
                func.coalesce(
                    func.sum(
                        case(
                            (
                                Transaction.type == TransactionType.SUBSCRIPTION_PAYMENT.value,
                                1,
                            ),
                            else_=0,
                        )
                    ),
                    0,
                ).label("purchase_count"),
            )
            .where(Transaction.is_completed.is_(True))
            .group_by(Transaction.user_id)
            .subquery()
        )
        query = query.outerjoin(transactions_stats, transactions_stats.c.user_id == User.id)

    if order_by_traffic:
        traffic_sort = func.coalesce(Subscription.traffic_used_gb, 0.0)
        query = query.outerjoin(Subscription, Subscription.user_id == User.id)
        query = query.order_by(traffic_sort.desc(), User.created_at.desc())
    elif order_by_total_spent:
        order_column = func.coalesce(transactions_stats.c.total_spent, 0)
        query = query.order_by(order_column.desc(), User.created_at.desc())
    elif order_by_purchase_count:
        order_column = func.coalesce(transactions_stats.c.purchase_count, 0)
        query = query.order_by(order_column.desc(), User.created_at.desc())
    elif order_by_balance:
        query = query.order_by(User.balance_kopeks.desc(), User.created_at.desc())
    elif order_by_last_activity:
        query = query.order_by(nullslast(User.last_activity.desc()), User.created_at.desc())
    else:
        query = query.order_by(User.created_at.desc())
    
    query = query.offset(offset).limit(limit)
    
    result = await db.execute(query)
    return result.scalars().all()


async def get_users_count(
    db: AsyncSession,
    status: Optional[UserStatus] = None,
    search: Optional[str] = None
) -> int:
    
    query = select(func.count(User.id))
    
    if status:
        query = query.where(User.status == status.value)
    
    if search:
        search_term = f"%{search}%"
        conditions = [
            User.first_name.ilike(search_term),
            User.last_name.ilike(search_term),
            User.username.ilike(search_term)
        ]
        
        if search.isdigit():
            conditions.append(User.telegram_id == int(search))
        
        query = query.where(or_(*conditions))
    
    result = await db.execute(query)
    return result.scalar()


async def get_users_spending_stats(
    db: AsyncSession,
    user_ids: List[int]
) -> Dict[int, Dict[str, int]]:
    if not user_ids:
        return {}

    from app.database.models import Transaction

    stats_query = (
        select(
            Transaction.user_id,
            func.coalesce(
                func.sum(
                    case(
                        (
                            Transaction.type == TransactionType.SUBSCRIPTION_PAYMENT.value,
                            Transaction.amount_kopeks,
                        ),
                        else_=0,
                    )
                ),
                0,
            ).label("total_spent"),
            func.coalesce(
                func.sum(
                    case(
                        (
                            Transaction.type == TransactionType.SUBSCRIPTION_PAYMENT.value,
                            1,
                        ),
                        else_=0,
                    )
                ),
                0,
            ).label("purchase_count"),
        )
        .where(
            Transaction.user_id.in_(user_ids),
            Transaction.is_completed.is_(True),
        )
        .group_by(Transaction.user_id)
    )

    result = await db.execute(stats_query)
    rows = result.all()

    return {
        row.user_id: {
            "total_spent": int(row.total_spent or 0),
            "purchase_count": int(row.purchase_count or 0),
        }
        for row in rows
    }


async def get_referrals(db: AsyncSession, user_id: int) -> List[User]:
    result = await db.execute(
        select(User)
        .options(
            selectinload(User.subscription),
            selectinload(User.promo_group),
        )
        .where(User.referred_by_id == user_id)
        .order_by(User.created_at.desc())
    )
    return result.scalars().all()


async def get_inactive_users(db: AsyncSession, months: int = 3) -> List[User]:
    threshold_date = datetime.utcnow() - timedelta(days=months * 30)
    
    result = await db.execute(
        select(User)
        .options(
            selectinload(User.subscription),
            selectinload(User.promo_group),
        )
        .where(
            and_(
                User.last_activity < threshold_date,
                User.status == UserStatus.ACTIVE.value
            )
        )
    )
    return result.scalars().all()


async def delete_user(db: AsyncSession, user: User) -> bool:
    user.status = UserStatus.DELETED.value
    user.updated_at = datetime.utcnow()
    
    await db.commit()
    logger.info(f"🗑️ Пользователь {user.telegram_id} помечен как удаленный")
    return True


async def get_users_statistics(db: AsyncSession) -> dict:
    
    total_result = await db.execute(select(func.count(User.id)))
    total_users = total_result.scalar()
    
    active_result = await db.execute(
        select(func.count(User.id)).where(User.status == UserStatus.ACTIVE.value)
    )
    active_users = active_result.scalar()
    
    today = datetime.utcnow().date()
    today_result = await db.execute(
        select(func.count(User.id)).where(
            and_(
                User.created_at >= today,
                User.status == UserStatus.ACTIVE.value
            )
        )
    )
    new_today = today_result.scalar()
    
    week_ago = datetime.utcnow() - timedelta(days=7)
    week_result = await db.execute(
        select(func.count(User.id)).where(
            and_(
                User.created_at >= week_ago,
                User.status == UserStatus.ACTIVE.value
            )
        )
    )
    new_week = week_result.scalar()
    
    month_ago = datetime.utcnow() - timedelta(days=30)
    month_result = await db.execute(
        select(func.count(User.id)).where(
            and_(
                User.created_at >= month_ago,
                User.status == UserStatus.ACTIVE.value
            )
        )
    )
    new_month = month_result.scalar()
    
    return {
        "total_users": total_users,
        "active_users": active_users,
        "blocked_users": total_users - active_users,
        "new_today": new_today,
        "new_week": new_week,
        "new_month": new_month
    }<|MERGE_RESOLUTION|>--- conflicted
+++ resolved
@@ -141,34 +141,32 @@
         default_group = await _get_or_create_default_promo_group(db)
         promo_group_id = default_group.id
 
-        safe_first = sanitize_telegram_name(first_name)
-        safe_last = sanitize_telegram_name(last_name)
-        user = User(
-            telegram_id=telegram_id,
-            username=username,
-            first_name=safe_first,
-            last_name=safe_last,
-            language=language,
-            referred_by_id=referred_by_id,
-            referral_code=referral_code,
-            balance_kopeks=0,
-            has_had_paid_subscription=False,
-            has_made_first_topup=False,
-            promo_group_id=promo_group_id,
-        )
-
-        db.add(user)
-
-<<<<<<< HEAD
-        try:
-            await db.commit()
-            await db.refresh(user)
-
-            user.promo_group = default_group
-            logger.info(
-                f"✅ Создан пользователь {telegram_id} с реферальным кодом {referral_code}"
-            )
-            return user
+    safe_first = sanitize_telegram_name(first_name)
+    safe_last = sanitize_telegram_name(last_name)
+    user = User(
+        telegram_id=telegram_id,
+        username=username,
+        first_name=safe_first,
+        last_name=safe_last,
+        language=language,
+        referred_by_id=referred_by_id,
+        referral_code=referral_code,
+        balance_kopeks=0,
+        has_had_paid_subscription=False,
+        has_made_first_topup=False,
+        promo_group_id=promo_group_id,
+    )
+    
+    db.add(user)
+    await db.commit()
+    await db.refresh(user)
+    
+    if default_group:
+        user.promo_group = default_group
+
+    logger.info(f"✅ Создан пользователь {telegram_id} с реферальным кодом {referral_code}")
+
+    return user
 
         except IntegrityError as exc:
             await db.rollback()
@@ -191,16 +189,6 @@
             raise
 
     raise RuntimeError("Не удалось создать пользователя после синхронизации последовательности")
-=======
-    # Publish SSE for users list updates
-    try:
-        if sse_broker is not None:
-            await sse_broker.publish("users.update")
-    except Exception:
-        pass
-
-    return user
->>>>>>> cfbc9bc0
 
 
 async def update_user(
