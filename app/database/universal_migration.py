import logging
from datetime import datetime

from sqlalchemy import inspect, select, text
from sqlalchemy.ext.asyncio import AsyncSession

from app.config import settings
from app.database.database import AsyncSessionLocal, engine
from app.database.models import WebApiToken
from app.utils.security import hash_api_token

logger = logging.getLogger(__name__)

async def get_database_type():
    return engine.dialect.name





async def sync_postgres_sequences() -> bool:
    """Синхронизирует последовательности PostgreSQL с максимальными значениями таблиц."""

    db_type = await get_database_type()

    if db_type != "postgresql":
        logger.debug(
            "Пропускаем синхронизацию последовательностей PostgreSQL: используется %s",
            db_type,
        )
        return True

    try:
        async with engine.begin() as conn:
            result = await conn.execute(
                text(
                    """
                    SELECT
                        cols.table_schema,
                        cols.table_name,
                        cols.column_name,
                        pg_get_serial_sequence(
                            format('%I.%I', cols.table_schema, cols.table_name),
                            cols.column_name
                        ) AS sequence_path
                    FROM information_schema.columns AS cols
                    WHERE cols.column_default LIKE 'nextval(%'
                      AND cols.table_schema NOT IN ('pg_catalog', 'information_schema')
                    """
                )
            )

            sequences = result.fetchall()

            if not sequences:
                logger.info("Последовательности PostgreSQL не требуют синхронизации")
                return True

            columns_result = await conn.execute(
                text(
                    """
                    SELECT column_name
                    FROM information_schema.columns
                    WHERE table_schema = 'pg_catalog'
                      AND table_name = 'pg_sequences'
                    """
                )
            )
            pg_sequences_columns = {row[0] for row in columns_result}
            has_is_called_column = "is_called" in pg_sequences_columns
            has_last_value_column = "last_value" in pg_sequences_columns

            sequence_state_query_text = None
            if has_last_value_column:
                selected_columns = ["last_value"]
                if has_is_called_column:
                    selected_columns.append("is_called")
                sequence_state_query_text = text(
                    "SELECT {cols} FROM pg_sequences "
                    "WHERE schemaname = :schema AND sequencename = :sequence".format(
                        cols=", ".join(selected_columns)
                    )
                )

            for table_schema, table_name, column_name, sequence_path in sequences:
                if not sequence_path:
                    continue

                max_result = await conn.execute(
                    text(
                        f'SELECT COALESCE(MAX("{column_name}"), 0) '
                        f'FROM "{table_schema}"."{table_name}"'
                    )
                )
                max_value = max_result.scalar() or 0

                parts = sequence_path.split('.')
                if len(parts) == 2:
                    seq_schema, seq_name = parts
                else:
                    seq_schema, seq_name = 'public', parts[-1]

                seq_schema = seq_schema.strip('"')
                seq_name = seq_name.strip('"')
                sequence_identifier = (
                    f'"{seq_schema}"."{seq_name}"' if seq_schema else f'"{seq_name}"'
                )

                current_last = None
                current_next = None

                if sequence_state_query_text is not None:
                    current_result = await conn.execute(
                        sequence_state_query_text,
                        {"schema": seq_schema, "sequence": seq_name},
                    )
                    current_row = current_result.fetchone()

                    if current_row:
                        current_last = current_row[0]
                        if has_is_called_column and len(current_row) > 1:
                            is_called = bool(current_row[1])
                            current_next = current_last + 1 if is_called else current_last
                        else:
                            current_next = current_last

                if current_last is None:
                    fallback_result = await conn.execute(
                        text(f"SELECT last_value FROM {sequence_identifier}")
                    )
                    fallback_row = fallback_result.fetchone()

                    if fallback_row:
                        current_last = fallback_row[0]
                        current_next = current_last

                if current_next is not None and current_next > max_value:
                    continue

                await conn.execute(
                    text("SELECT setval(:sequence_name, :new_value, TRUE)"),
                    {"sequence_name": sequence_path, "new_value": max_value},
                )
                logger.info(
                    "Последовательность %s синхронизирована: MAX=%s, следующий идентификатор=%s",
                    sequence_path,
                    max_value,
                    max_value + 1,
                )

        return True

    except Exception as error:
        logger.error(
            "Ошибка синхронизации последовательностей PostgreSQL: %s",
            error,
        )
        return False

async def check_table_exists(table_name: str) -> bool:
    try:
        async with engine.begin() as conn:
            db_type = await get_database_type()
            
            if db_type == 'sqlite':
                result = await conn.execute(text(f"""
                    SELECT name FROM sqlite_master 
                    WHERE type='table' AND name='{table_name}'
                """))
                return result.fetchone() is not None
                
            elif db_type == 'postgresql':
                result = await conn.execute(text("""
                    SELECT table_name FROM information_schema.tables 
                    WHERE table_schema = 'public' AND table_name = :table_name
                """), {"table_name": table_name})
                return result.fetchone() is not None
                
            elif db_type == 'mysql':
                result = await conn.execute(text("""
                    SELECT table_name FROM information_schema.tables 
                    WHERE table_schema = DATABASE() AND table_name = :table_name
                """), {"table_name": table_name})
                return result.fetchone() is not None
                
            return False
            
    except Exception as e:
        logger.error(f"Ошибка проверки существования таблицы {table_name}: {e}")
        return False

async def check_column_exists(table_name: str, column_name: str) -> bool:
    try:
        async with engine.begin() as conn:
            db_type = await get_database_type()
            
            if db_type == 'sqlite':
                result = await conn.execute(text(f"PRAGMA table_info({table_name})"))
                columns = result.fetchall()
                return any(col[1] == column_name for col in columns)
                
            elif db_type == 'postgresql':
                result = await conn.execute(text("""
                    SELECT column_name 
                    FROM information_schema.columns 
                    WHERE table_name = :table_name 
                    AND column_name = :column_name
                """), {"table_name": table_name, "column_name": column_name})
                return result.fetchone() is not None
                
            elif db_type == 'mysql':
                result = await conn.execute(text("""
                    SELECT COLUMN_NAME 
                    FROM information_schema.COLUMNS 
                    WHERE TABLE_NAME = :table_name 
                    AND COLUMN_NAME = :column_name
                """), {"table_name": table_name, "column_name": column_name})
                return result.fetchone() is not None
                
            return False
            
    except Exception as e:
        logger.error(f"Ошибка проверки существования колонки {column_name}: {e}")
        return False


async def check_constraint_exists(table_name: str, constraint_name: str) -> bool:
    try:
        async with engine.begin() as conn:
            db_type = await get_database_type()

            if db_type == "postgresql":
                result = await conn.execute(
                    text(
                        """
                    SELECT 1
                    FROM information_schema.table_constraints
                    WHERE table_schema = 'public'
                      AND table_name = :table_name
                      AND constraint_name = :constraint_name
                """
                    ),
                    {"table_name": table_name, "constraint_name": constraint_name},
                )
                return result.fetchone() is not None

            if db_type == "mysql":
                result = await conn.execute(
                    text(
                        """
                    SELECT 1
                    FROM information_schema.table_constraints
                    WHERE table_schema = DATABASE()
                      AND table_name = :table_name
                      AND constraint_name = :constraint_name
                """
                    ),
                    {"table_name": table_name, "constraint_name": constraint_name},
                )
                return result.fetchone() is not None

            if db_type == "sqlite":
                result = await conn.execute(text(f"PRAGMA foreign_key_list({table_name})"))
                rows = result.fetchall()
                return any(row[5] == constraint_name for row in rows)

            return False

    except Exception as e:
        logger.error(
            f"Ошибка проверки существования ограничения {constraint_name} для {table_name}: {e}"
        )
        return False


async def check_index_exists(table_name: str, index_name: str) -> bool:
    try:
        async with engine.begin() as conn:
            db_type = await get_database_type()

            if db_type == "postgresql":
                result = await conn.execute(
                    text(
                        """
                    SELECT 1
                    FROM pg_indexes
                    WHERE schemaname = 'public'
                      AND tablename = :table_name
                      AND indexname = :index_name
                """
                    ),
                    {"table_name": table_name, "index_name": index_name},
                )
                return result.fetchone() is not None

            if db_type == "mysql":
                result = await conn.execute(
                    text(
                        """
                    SELECT 1
                    FROM information_schema.statistics
                    WHERE table_schema = DATABASE()
                      AND table_name = :table_name
                      AND index_name = :index_name
                """
                    ),
                    {"table_name": table_name, "index_name": index_name},
                )
                return result.fetchone() is not None

            if db_type == "sqlite":
                result = await conn.execute(text(f"PRAGMA index_list({table_name})"))
                rows = result.fetchall()
                return any(row[1] == index_name for row in rows)

            return False

    except Exception as e:
        logger.error(
            f"Ошибка проверки существования индекса {index_name} для {table_name}: {e}"
        )
        return False

async def create_cryptobot_payments_table():
    table_exists = await check_table_exists('cryptobot_payments')
    if table_exists:
        logger.info("Таблица cryptobot_payments уже существует")
        return True
    
    try:
        async with engine.begin() as conn:
            db_type = await get_database_type()
            
            if db_type == 'sqlite':
                create_sql = """
                CREATE TABLE cryptobot_payments (
                    id INTEGER PRIMARY KEY AUTOINCREMENT,
                    user_id INTEGER NOT NULL,
                    invoice_id VARCHAR(255) UNIQUE NOT NULL,
                    amount VARCHAR(50) NOT NULL,
                    asset VARCHAR(10) NOT NULL,
                    status VARCHAR(50) NOT NULL,
                    description TEXT NULL,
                    payload TEXT NULL,
                    bot_invoice_url TEXT NULL,
                    mini_app_invoice_url TEXT NULL,
                    web_app_invoice_url TEXT NULL,
                    paid_at DATETIME NULL,
                    transaction_id INTEGER NULL,
                    created_at DATETIME DEFAULT CURRENT_TIMESTAMP,
                    updated_at DATETIME DEFAULT CURRENT_TIMESTAMP,
                    FOREIGN KEY (user_id) REFERENCES users(id),
                    FOREIGN KEY (transaction_id) REFERENCES transactions(id)
                );
                
                CREATE INDEX idx_cryptobot_payments_user_id ON cryptobot_payments(user_id);
                CREATE INDEX idx_cryptobot_payments_invoice_id ON cryptobot_payments(invoice_id);
                CREATE INDEX idx_cryptobot_payments_status ON cryptobot_payments(status);
                """
                
            elif db_type == 'postgresql':
                create_sql = """
                CREATE TABLE cryptobot_payments (
                    id SERIAL PRIMARY KEY,
                    user_id INTEGER NOT NULL,
                    invoice_id VARCHAR(255) UNIQUE NOT NULL,
                    amount VARCHAR(50) NOT NULL,
                    asset VARCHAR(10) NOT NULL,
                    status VARCHAR(50) NOT NULL,
                    description TEXT NULL,
                    payload TEXT NULL,
                    bot_invoice_url TEXT NULL,
                    mini_app_invoice_url TEXT NULL,
                    web_app_invoice_url TEXT NULL,
                    paid_at TIMESTAMP NULL,
                    transaction_id INTEGER NULL,
                    created_at TIMESTAMP DEFAULT CURRENT_TIMESTAMP,
                    updated_at TIMESTAMP DEFAULT CURRENT_TIMESTAMP,
                    FOREIGN KEY (user_id) REFERENCES users(id),
                    FOREIGN KEY (transaction_id) REFERENCES transactions(id)
                );
                
                CREATE INDEX idx_cryptobot_payments_user_id ON cryptobot_payments(user_id);
                CREATE INDEX idx_cryptobot_payments_invoice_id ON cryptobot_payments(invoice_id);
                CREATE INDEX idx_cryptobot_payments_status ON cryptobot_payments(status);
                """
                
            elif db_type == 'mysql':
                create_sql = """
                CREATE TABLE cryptobot_payments (
                    id INT AUTO_INCREMENT PRIMARY KEY,
                    user_id INT NOT NULL,
                    invoice_id VARCHAR(255) UNIQUE NOT NULL,
                    amount VARCHAR(50) NOT NULL,
                    asset VARCHAR(10) NOT NULL,
                    status VARCHAR(50) NOT NULL,
                    description TEXT NULL,
                    payload TEXT NULL,
                    bot_invoice_url TEXT NULL,
                    mini_app_invoice_url TEXT NULL,
                    web_app_invoice_url TEXT NULL,
                    paid_at DATETIME NULL,
                    transaction_id INT NULL,
                    created_at DATETIME DEFAULT CURRENT_TIMESTAMP,
                    updated_at DATETIME DEFAULT CURRENT_TIMESTAMP ON UPDATE CURRENT_TIMESTAMP,
                    FOREIGN KEY (user_id) REFERENCES users(id),
                    FOREIGN KEY (transaction_id) REFERENCES transactions(id)
                );
                
                CREATE INDEX idx_cryptobot_payments_user_id ON cryptobot_payments(user_id);
                CREATE INDEX idx_cryptobot_payments_invoice_id ON cryptobot_payments(invoice_id);
                CREATE INDEX idx_cryptobot_payments_status ON cryptobot_payments(status);
                """
            else:
                logger.error(f"Неподдерживаемый тип БД для создания таблицы: {db_type}")
                return False
            
                await conn.execute(text(create_sql))
                logger.info("Таблица cryptobot_payments успешно создана")
            return True
            
    except Exception as e:
        logger.error(f"Ошибка создания таблицы cryptobot_payments: {e}")
        return False


async def create_mulenpay_payments_table():
    table_exists = await check_table_exists('mulenpay_payments')
    if table_exists:
        logger.info("Таблица mulenpay_payments уже существует")
        return True

    try:
        async with engine.begin() as conn:
            db_type = await get_database_type()

            if db_type == 'sqlite':
                create_sql = """
                CREATE TABLE mulenpay_payments (
                    id INTEGER PRIMARY KEY AUTOINCREMENT,
                    user_id INTEGER NOT NULL,
                    mulen_payment_id INTEGER NULL,
                    uuid VARCHAR(255) NOT NULL UNIQUE,
                    amount_kopeks INTEGER NOT NULL,
                    currency VARCHAR(10) NOT NULL DEFAULT 'RUB',
                    description TEXT NULL,
                    status VARCHAR(50) NOT NULL DEFAULT 'created',
                    is_paid BOOLEAN DEFAULT 0,
                    paid_at DATETIME NULL,
                    payment_url TEXT NULL,
                    metadata_json JSON NULL,
                    callback_payload JSON NULL,
                    transaction_id INTEGER NULL,
                    created_at DATETIME DEFAULT CURRENT_TIMESTAMP,
                    updated_at DATETIME DEFAULT CURRENT_TIMESTAMP,
                    FOREIGN KEY (user_id) REFERENCES users(id),
                    FOREIGN KEY (transaction_id) REFERENCES transactions(id)
                );

                CREATE INDEX idx_mulenpay_uuid ON mulenpay_payments(uuid);
                CREATE INDEX idx_mulenpay_payment_id ON mulenpay_payments(mulen_payment_id);
                """

            elif db_type == 'postgresql':
                create_sql = """
                CREATE TABLE mulenpay_payments (
                    id SERIAL PRIMARY KEY,
                    user_id INTEGER NOT NULL REFERENCES users(id),
                    mulen_payment_id INTEGER NULL,
                    uuid VARCHAR(255) NOT NULL UNIQUE,
                    amount_kopeks INTEGER NOT NULL,
                    currency VARCHAR(10) NOT NULL DEFAULT 'RUB',
                    description TEXT NULL,
                    status VARCHAR(50) NOT NULL DEFAULT 'created',
                    is_paid BOOLEAN NOT NULL DEFAULT FALSE,
                    paid_at TIMESTAMP NULL,
                    payment_url TEXT NULL,
                    metadata_json JSON NULL,
                    callback_payload JSON NULL,
                    transaction_id INTEGER NULL REFERENCES transactions(id),
                    created_at TIMESTAMP DEFAULT CURRENT_TIMESTAMP,
                    updated_at TIMESTAMP DEFAULT CURRENT_TIMESTAMP
                );

                CREATE INDEX idx_mulenpay_uuid ON mulenpay_payments(uuid);
                CREATE INDEX idx_mulenpay_payment_id ON mulenpay_payments(mulen_payment_id);
                """

            elif db_type == 'mysql':
                create_sql = """
                CREATE TABLE mulenpay_payments (
                    id INT AUTO_INCREMENT PRIMARY KEY,
                    user_id INT NOT NULL,
                    mulen_payment_id INT NULL,
                    uuid VARCHAR(255) NOT NULL UNIQUE,
                    amount_kopeks INT NOT NULL,
                    currency VARCHAR(10) NOT NULL DEFAULT 'RUB',
                    description TEXT NULL,
                    status VARCHAR(50) NOT NULL DEFAULT 'created',
                    is_paid BOOLEAN NOT NULL DEFAULT 0,
                    paid_at DATETIME NULL,
                    payment_url TEXT NULL,
                    metadata_json JSON NULL,
                    callback_payload JSON NULL,
                    transaction_id INT NULL,
                    created_at DATETIME DEFAULT CURRENT_TIMESTAMP,
                    updated_at DATETIME DEFAULT CURRENT_TIMESTAMP ON UPDATE CURRENT_TIMESTAMP,
                    FOREIGN KEY (user_id) REFERENCES users(id),
                    FOREIGN KEY (transaction_id) REFERENCES transactions(id)
                );

                CREATE INDEX idx_mulenpay_uuid ON mulenpay_payments(uuid);
                CREATE INDEX idx_mulenpay_payment_id ON mulenpay_payments(mulen_payment_id);
                """

            else:
                logger.error(f"Неподдерживаемый тип БД для таблицы mulenpay_payments: {db_type}")
                return False

            await conn.execute(text(create_sql))
            logger.info("Таблица mulenpay_payments успешно создана")
            return True

    except Exception as e:
        logger.error(f"Ошибка создания таблицы mulenpay_payments: {e}")
        return False


async def ensure_mulenpay_payment_schema() -> bool:
    logger.info("=== ОБНОВЛЕНИЕ СХЕМЫ MULEN PAY ===")

    table_exists = await check_table_exists("mulenpay_payments")
    if not table_exists:
        logger.warning("⚠️ Таблица mulenpay_payments отсутствует — создаём заново")
        return await create_mulenpay_payments_table()

    try:
        column_exists = await check_column_exists("mulenpay_payments", "mulen_payment_id")
        paid_at_column_exists = await check_column_exists("mulenpay_payments", "paid_at")
        index_exists = await check_index_exists("mulenpay_payments", "idx_mulenpay_payment_id")

        async with engine.begin() as conn:
            db_type = await get_database_type()

            if not column_exists:
                if db_type == "sqlite":
                    alter_sql = "ALTER TABLE mulenpay_payments ADD COLUMN mulen_payment_id INTEGER NULL"
                elif db_type == "postgresql":
                    alter_sql = "ALTER TABLE mulenpay_payments ADD COLUMN mulen_payment_id INTEGER NULL"
                elif db_type == "mysql":
                    alter_sql = "ALTER TABLE mulenpay_payments ADD COLUMN mulen_payment_id INT NULL"
                else:
                    logger.error(
                        "Неподдерживаемый тип БД для добавления mulen_payment_id в mulenpay_payments: %s",
                        db_type,
                    )
                    return False

                await conn.execute(text(alter_sql))
                logger.info("✅ Добавлена колонка mulenpay_payments.mulen_payment_id")
            else:
                logger.info("ℹ️ Колонка mulenpay_payments.mulen_payment_id уже существует")

            if not paid_at_column_exists:
                if db_type == "sqlite":
                    alter_paid_at_sql = "ALTER TABLE mulenpay_payments ADD COLUMN paid_at DATETIME NULL"
                elif db_type == "postgresql":
                    alter_paid_at_sql = "ALTER TABLE mulenpay_payments ADD COLUMN paid_at TIMESTAMP NULL"
                elif db_type == "mysql":
                    alter_paid_at_sql = "ALTER TABLE mulenpay_payments ADD COLUMN paid_at DATETIME NULL"
                else:
                    logger.error(
                        "Неподдерживаемый тип БД для добавления paid_at в mulenpay_payments: %s",
                        db_type,
                    )
                    return False

                await conn.execute(text(alter_paid_at_sql))
                logger.info("✅ Добавлена колонка mulenpay_payments.paid_at")
            else:
                logger.info("ℹ️ Колонка mulenpay_payments.paid_at уже существует")

            if not index_exists:
                if db_type == "sqlite":
                    create_index_sql = (
                        "CREATE INDEX IF NOT EXISTS idx_mulenpay_payment_id "
                        "ON mulenpay_payments(mulen_payment_id)"
                    )
                elif db_type == "postgresql":
                    create_index_sql = (
                        "CREATE INDEX IF NOT EXISTS idx_mulenpay_payment_id "
                        "ON mulenpay_payments(mulen_payment_id)"
                    )
                elif db_type == "mysql":
                    create_index_sql = (
                        "CREATE INDEX idx_mulenpay_payment_id "
                        "ON mulenpay_payments(mulen_payment_id)"
                    )
                else:
                    logger.error(
                        "Неподдерживаемый тип БД для создания индекса mulenpay_payment_id: %s",
                        db_type,
                    )
                    return False

                await conn.execute(text(create_index_sql))
                logger.info("✅ Создан индекс idx_mulenpay_payment_id")
            else:
                logger.info("ℹ️ Индекс idx_mulenpay_payment_id уже существует")

        return True

    except Exception as e:
        logger.error(f"Ошибка обновления схемы mulenpay_payments: {e}")
        return False


async def create_pal24_payments_table():
    table_exists = await check_table_exists('pal24_payments')
    if table_exists:
        logger.info("Таблица pal24_payments уже существует")
        return True

    try:
        async with engine.begin() as conn:
            db_type = await get_database_type()

            if db_type == 'sqlite':
                create_sql = """
                CREATE TABLE pal24_payments (
                    id INTEGER PRIMARY KEY AUTOINCREMENT,
                    user_id INTEGER NOT NULL,
                    bill_id VARCHAR(255) NOT NULL UNIQUE,
                    order_id VARCHAR(255) NULL,
                    amount_kopeks INTEGER NOT NULL,
                    currency VARCHAR(10) NOT NULL DEFAULT 'RUB',
                    description TEXT NULL,
                    type VARCHAR(20) NOT NULL DEFAULT 'normal',
                    status VARCHAR(50) NOT NULL DEFAULT 'NEW',
                    is_active BOOLEAN NOT NULL DEFAULT 1,
                    is_paid BOOLEAN NOT NULL DEFAULT 0,
                    paid_at DATETIME NULL,
                    last_status VARCHAR(50) NULL,
                    last_status_checked_at DATETIME NULL,
                    link_url TEXT NULL,
                    link_page_url TEXT NULL,
                    metadata_json JSON NULL,
                    callback_payload JSON NULL,
                    payment_id VARCHAR(255) NULL,
                    payment_status VARCHAR(50) NULL,
                    payment_method VARCHAR(50) NULL,
                    balance_amount VARCHAR(50) NULL,
                    balance_currency VARCHAR(10) NULL,
                    payer_account VARCHAR(255) NULL,
                    ttl INTEGER NULL,
                    expires_at DATETIME NULL,
                    transaction_id INTEGER NULL,
                    created_at DATETIME DEFAULT CURRENT_TIMESTAMP,
                    updated_at DATETIME DEFAULT CURRENT_TIMESTAMP,
                    FOREIGN KEY (user_id) REFERENCES users(id),
                    FOREIGN KEY (transaction_id) REFERENCES transactions(id)
                );

                CREATE INDEX idx_pal24_bill_id ON pal24_payments(bill_id);
                CREATE INDEX idx_pal24_order_id ON pal24_payments(order_id);
                CREATE INDEX idx_pal24_payment_id ON pal24_payments(payment_id);
                """

            elif db_type == 'postgresql':
                create_sql = """
                CREATE TABLE pal24_payments (
                    id SERIAL PRIMARY KEY,
                    user_id INTEGER NOT NULL REFERENCES users(id),
                    bill_id VARCHAR(255) NOT NULL UNIQUE,
                    order_id VARCHAR(255) NULL,
                    amount_kopeks INTEGER NOT NULL,
                    currency VARCHAR(10) NOT NULL DEFAULT 'RUB',
                    description TEXT NULL,
                    type VARCHAR(20) NOT NULL DEFAULT 'normal',
                    status VARCHAR(50) NOT NULL DEFAULT 'NEW',
                    is_active BOOLEAN NOT NULL DEFAULT TRUE,
                    is_paid BOOLEAN NOT NULL DEFAULT FALSE,
                    paid_at TIMESTAMP NULL,
                    last_status VARCHAR(50) NULL,
                    last_status_checked_at TIMESTAMP NULL,
                    link_url TEXT NULL,
                    link_page_url TEXT NULL,
                    metadata_json JSON NULL,
                    callback_payload JSON NULL,
                    payment_id VARCHAR(255) NULL,
                    payment_status VARCHAR(50) NULL,
                    payment_method VARCHAR(50) NULL,
                    balance_amount VARCHAR(50) NULL,
                    balance_currency VARCHAR(10) NULL,
                    payer_account VARCHAR(255) NULL,
                    ttl INTEGER NULL,
                    expires_at TIMESTAMP NULL,
                    transaction_id INTEGER NULL REFERENCES transactions(id),
                    created_at TIMESTAMP DEFAULT CURRENT_TIMESTAMP,
                    updated_at TIMESTAMP DEFAULT CURRENT_TIMESTAMP
                );

                CREATE INDEX idx_pal24_bill_id ON pal24_payments(bill_id);
                CREATE INDEX idx_pal24_order_id ON pal24_payments(order_id);
                CREATE INDEX idx_pal24_payment_id ON pal24_payments(payment_id);
                """

            elif db_type == 'mysql':
                create_sql = """
                CREATE TABLE pal24_payments (
                    id INT AUTO_INCREMENT PRIMARY KEY,
                    user_id INT NOT NULL,
                    bill_id VARCHAR(255) NOT NULL UNIQUE,
                    order_id VARCHAR(255) NULL,
                    amount_kopeks INT NOT NULL,
                    currency VARCHAR(10) NOT NULL DEFAULT 'RUB',
                    description TEXT NULL,
                    type VARCHAR(20) NOT NULL DEFAULT 'normal',
                    status VARCHAR(50) NOT NULL DEFAULT 'NEW',
                    is_active BOOLEAN NOT NULL DEFAULT 1,
                    is_paid BOOLEAN NOT NULL DEFAULT 0,
                    paid_at DATETIME NULL,
                    last_status VARCHAR(50) NULL,
                    last_status_checked_at DATETIME NULL,
                    link_url TEXT NULL,
                    link_page_url TEXT NULL,
                    metadata_json JSON NULL,
                    callback_payload JSON NULL,
                    payment_id VARCHAR(255) NULL,
                    payment_status VARCHAR(50) NULL,
                    payment_method VARCHAR(50) NULL,
                    balance_amount VARCHAR(50) NULL,
                    balance_currency VARCHAR(10) NULL,
                    payer_account VARCHAR(255) NULL,
                    ttl INT NULL,
                    expires_at DATETIME NULL,
                    transaction_id INT NULL,
                    created_at DATETIME DEFAULT CURRENT_TIMESTAMP,
                    updated_at DATETIME DEFAULT CURRENT_TIMESTAMP ON UPDATE CURRENT_TIMESTAMP,
                    FOREIGN KEY (user_id) REFERENCES users(id),
                    FOREIGN KEY (transaction_id) REFERENCES transactions(id)
                );

                CREATE INDEX idx_pal24_bill_id ON pal24_payments(bill_id);
                CREATE INDEX idx_pal24_order_id ON pal24_payments(order_id);
                CREATE INDEX idx_pal24_payment_id ON pal24_payments(payment_id);
                """

            else:
                logger.error(f"Неподдерживаемый тип БД для таблицы pal24_payments: {db_type}")
                return False

            await conn.execute(text(create_sql))
            logger.info("Таблица pal24_payments успешно создана")
            return True

    except Exception as e:
        logger.error(f"Ошибка создания таблицы pal24_payments: {e}")
        return False


async def create_discount_offers_table():
    table_exists = await check_table_exists('discount_offers')
    if table_exists:
        logger.info("Таблица discount_offers уже существует")
        return True

    try:
        async with engine.begin() as conn:
            db_type = await get_database_type()

            if db_type == 'sqlite':
                await conn.execute(text("""
                    CREATE TABLE discount_offers (
                        id INTEGER PRIMARY KEY AUTOINCREMENT,
                        user_id INTEGER NOT NULL,
                        subscription_id INTEGER NULL,
                        notification_type VARCHAR(50) NOT NULL,
                        discount_percent INTEGER NOT NULL DEFAULT 0,
                        bonus_amount_kopeks INTEGER NOT NULL DEFAULT 0,
                        expires_at DATETIME NOT NULL,
                        claimed_at DATETIME NULL,
                        is_active BOOLEAN NOT NULL DEFAULT 1,
                        effect_type VARCHAR(50) NOT NULL DEFAULT 'percent_discount',
                        extra_data TEXT NULL,
                        created_at DATETIME DEFAULT CURRENT_TIMESTAMP,
                        updated_at DATETIME DEFAULT CURRENT_TIMESTAMP,
                        FOREIGN KEY(user_id) REFERENCES users(id) ON DELETE CASCADE,
                        FOREIGN KEY(subscription_id) REFERENCES subscriptions(id) ON DELETE SET NULL
                    )
                """))
                await conn.execute(text("""
                    CREATE INDEX IF NOT EXISTS ix_discount_offers_user_type
                    ON discount_offers (user_id, notification_type)
                """))

            elif db_type == 'postgresql':
                await conn.execute(text("""
                    CREATE TABLE IF NOT EXISTS discount_offers (
                        id SERIAL PRIMARY KEY,
                        user_id INTEGER NOT NULL REFERENCES users(id) ON DELETE CASCADE,
                        subscription_id INTEGER NULL REFERENCES subscriptions(id) ON DELETE SET NULL,
                        notification_type VARCHAR(50) NOT NULL,
                        discount_percent INTEGER NOT NULL DEFAULT 0,
                        bonus_amount_kopeks INTEGER NOT NULL DEFAULT 0,
                        expires_at TIMESTAMP NOT NULL,
                        claimed_at TIMESTAMP NULL,
                        is_active BOOLEAN NOT NULL DEFAULT TRUE,
                        effect_type VARCHAR(50) NOT NULL DEFAULT 'percent_discount',
                        extra_data JSON NULL,
                        created_at TIMESTAMP DEFAULT CURRENT_TIMESTAMP,
                        updated_at TIMESTAMP DEFAULT CURRENT_TIMESTAMP
                    )
                """))
                await conn.execute(text("""
                    CREATE INDEX IF NOT EXISTS ix_discount_offers_user_type
                    ON discount_offers (user_id, notification_type)
                """))

            elif db_type == 'mysql':
                await conn.execute(text("""
                    CREATE TABLE IF NOT EXISTS discount_offers (
                        id INTEGER PRIMARY KEY AUTO_INCREMENT,
                        user_id INTEGER NOT NULL,
                        subscription_id INTEGER NULL,
                        notification_type VARCHAR(50) NOT NULL,
                        discount_percent INTEGER NOT NULL DEFAULT 0,
                        bonus_amount_kopeks INTEGER NOT NULL DEFAULT 0,
                        expires_at DATETIME NOT NULL,
                        claimed_at DATETIME NULL,
                        is_active BOOLEAN NOT NULL DEFAULT TRUE,
                        effect_type VARCHAR(50) NOT NULL DEFAULT 'percent_discount',
                        extra_data JSON NULL,
                        created_at DATETIME DEFAULT CURRENT_TIMESTAMP,
                        updated_at DATETIME DEFAULT CURRENT_TIMESTAMP ON UPDATE CURRENT_TIMESTAMP,
                        CONSTRAINT fk_discount_offers_user FOREIGN KEY(user_id) REFERENCES users(id) ON DELETE CASCADE,
                        CONSTRAINT fk_discount_offers_subscription FOREIGN KEY(subscription_id) REFERENCES subscriptions(id) ON DELETE SET NULL
                    )
                """))
                await conn.execute(text("""
                    CREATE INDEX ix_discount_offers_user_type
                    ON discount_offers (user_id, notification_type)
                """))

            else:
                raise ValueError(f"Unsupported database type: {db_type}")

        logger.info("✅ Таблица discount_offers успешно создана")
        return True

    except Exception as e:
        logger.error(f"Ошибка создания таблицы discount_offers: {e}")
        return False


async def ensure_discount_offer_columns():
    try:
        effect_exists = await check_column_exists('discount_offers', 'effect_type')
        extra_exists = await check_column_exists('discount_offers', 'extra_data')

        if effect_exists and extra_exists:
            return True

        async with engine.begin() as conn:
            db_type = await get_database_type()

            if not effect_exists:
                if db_type == 'sqlite':
                    await conn.execute(text(
                        "ALTER TABLE discount_offers ADD COLUMN effect_type VARCHAR(50) NOT NULL DEFAULT 'percent_discount'"
                    ))
                elif db_type == 'postgresql':
                    await conn.execute(text(
                        "ALTER TABLE discount_offers ADD COLUMN effect_type VARCHAR(50) NOT NULL DEFAULT 'percent_discount'"
                    ))
                elif db_type == 'mysql':
                    await conn.execute(text(
                        "ALTER TABLE discount_offers ADD COLUMN effect_type VARCHAR(50) NOT NULL DEFAULT 'percent_discount'"
                    ))
                else:
                    raise ValueError(f"Unsupported database type: {db_type}")

            if not extra_exists:
                if db_type == 'sqlite':
                    await conn.execute(text(
                        "ALTER TABLE discount_offers ADD COLUMN extra_data TEXT NULL"
                    ))
                elif db_type == 'postgresql':
                    await conn.execute(text(
                        "ALTER TABLE discount_offers ADD COLUMN extra_data JSON NULL"
                    ))
                elif db_type == 'mysql':
                    await conn.execute(text(
                        "ALTER TABLE discount_offers ADD COLUMN extra_data JSON NULL"
                    ))
                else:
                    raise ValueError(f"Unsupported database type: {db_type}")

        logger.info("✅ Колонки effect_type и extra_data для discount_offers проверены")
        return True

    except Exception as e:
        logger.error(f"Ошибка обновления колонок discount_offers: {e}")
        return False


async def ensure_user_promo_offer_discount_columns():
    try:
        percent_exists = await check_column_exists('users', 'promo_offer_discount_percent')
        source_exists = await check_column_exists('users', 'promo_offer_discount_source')
        expires_exists = await check_column_exists('users', 'promo_offer_discount_expires_at')

        if percent_exists and source_exists and expires_exists:
            return True

        async with engine.begin() as conn:
            db_type = await get_database_type()

            if not percent_exists:
                column_def = 'INTEGER NOT NULL DEFAULT 0'
                if db_type == 'mysql':
                    column_def = 'INT NOT NULL DEFAULT 0'
                await conn.execute(text(
                    f"ALTER TABLE users ADD COLUMN promo_offer_discount_percent {column_def}"
                ))

            if not source_exists:
                if db_type == 'sqlite':
                    column_def = 'TEXT NULL'
                elif db_type == 'postgresql':
                    column_def = 'VARCHAR(100) NULL'
                elif db_type == 'mysql':
                    column_def = 'VARCHAR(100) NULL'
                else:
                    raise ValueError(f"Unsupported database type: {db_type}")

                await conn.execute(text(
                    f"ALTER TABLE users ADD COLUMN promo_offer_discount_source {column_def}"
                ))

            if not expires_exists:
                if db_type == 'sqlite':
                    column_def = 'DATETIME NULL'
                elif db_type == 'postgresql':
                    column_def = 'TIMESTAMP NULL'
                elif db_type == 'mysql':
                    column_def = 'DATETIME NULL'
                else:
                    raise ValueError(f"Unsupported database type: {db_type}")

                await conn.execute(text(
                    f"ALTER TABLE users ADD COLUMN promo_offer_discount_expires_at {column_def}"
                ))

        logger.info("✅ Колонки promo_offer_discount_* для users проверены")
        return True
    except Exception as e:
        logger.error(f"Ошибка обновления колонок promo_offer_discount_*: {e}")
        return False


async def ensure_promo_offer_template_active_duration_column() -> bool:
    try:
        column_exists = await check_column_exists('promo_offer_templates', 'active_discount_hours')

        async with engine.begin() as conn:
            db_type = await get_database_type()

            if not column_exists:
                if db_type == 'sqlite':
                    column_def = 'INTEGER NULL'
                elif db_type == 'postgresql':
                    column_def = 'INTEGER NULL'
                elif db_type == 'mysql':
                    column_def = 'INT NULL'
                else:
                    raise ValueError(f"Unsupported database type: {db_type}")

                await conn.execute(text(
                    f"ALTER TABLE promo_offer_templates ADD COLUMN active_discount_hours {column_def}"
                ))

            await conn.execute(text(
                "UPDATE promo_offer_templates "
                "SET active_discount_hours = valid_hours "
                "WHERE offer_type IN ('extend_discount', 'purchase_discount') "
                "AND (active_discount_hours IS NULL OR active_discount_hours <= 0)"
            ))

        logger.info("✅ Колонка active_discount_hours в promo_offer_templates актуальна")
        return True
    except Exception as e:
        logger.error(f"Ошибка обновления active_discount_hours в promo_offer_templates: {e}")
        return False


async def migrate_discount_offer_effect_types():
    try:
        async with engine.begin() as conn:
            await conn.execute(text(
                "UPDATE discount_offers SET effect_type = 'percent_discount' "
                "WHERE effect_type = 'balance_bonus'"
            ))
        logger.info("✅ Типы эффектов discount_offers обновлены на percent_discount")
        return True
    except Exception as e:
        logger.error(f"Ошибка обновления типов эффектов discount_offers: {e}")
        return False


async def reset_discount_offer_bonuses():
    try:
        async with engine.begin() as conn:
            await conn.execute(text(
                "UPDATE discount_offers SET bonus_amount_kopeks = 0 WHERE bonus_amount_kopeks <> 0"
            ))
            await conn.execute(text(
                "UPDATE promo_offer_templates SET bonus_amount_kopeks = 0 WHERE bonus_amount_kopeks <> 0"
            ))
        logger.info("✅ Бонусы промо-предложений сброшены до нуля")
        return True
    except Exception as e:
        logger.error(f"Ошибка обнуления бонусов промо-предложений: {e}")
        return False


async def create_promo_offer_templates_table():
    table_exists = await check_table_exists('promo_offer_templates')
    if table_exists:
        logger.info("Таблица promo_offer_templates уже существует")
        return True

    try:
        async with engine.begin() as conn:
            db_type = await get_database_type()

            if db_type == 'sqlite':
                create_sql = """
                CREATE TABLE promo_offer_templates (
                    id INTEGER PRIMARY KEY AUTOINCREMENT,
                    name VARCHAR(255) NOT NULL,
                    offer_type VARCHAR(50) NOT NULL,
                    message_text TEXT NOT NULL,
                    button_text VARCHAR(255) NOT NULL,
                    valid_hours INTEGER NOT NULL DEFAULT 24,
                    discount_percent INTEGER NOT NULL DEFAULT 0,
                    bonus_amount_kopeks INTEGER NOT NULL DEFAULT 0,
                    active_discount_hours INTEGER NULL,
                    test_duration_hours INTEGER NULL,
                    test_squad_uuids TEXT NULL,
                    is_active BOOLEAN NOT NULL DEFAULT 1,
                    created_by INTEGER NULL,
                    created_at DATETIME DEFAULT CURRENT_TIMESTAMP,
                    updated_at DATETIME DEFAULT CURRENT_TIMESTAMP,
                    FOREIGN KEY(created_by) REFERENCES users(id) ON DELETE SET NULL
                );

                CREATE INDEX ix_promo_offer_templates_type ON promo_offer_templates(offer_type);
                """
            elif db_type == 'postgresql':
                create_sql = """
                CREATE TABLE IF NOT EXISTS promo_offer_templates (
                    id SERIAL PRIMARY KEY,
                    name VARCHAR(255) NOT NULL,
                    offer_type VARCHAR(50) NOT NULL,
                    message_text TEXT NOT NULL,
                    button_text VARCHAR(255) NOT NULL,
                    valid_hours INTEGER NOT NULL DEFAULT 24,
                    discount_percent INTEGER NOT NULL DEFAULT 0,
                    bonus_amount_kopeks INTEGER NOT NULL DEFAULT 0,
                    active_discount_hours INTEGER NULL,
                    test_duration_hours INTEGER NULL,
                    test_squad_uuids JSON NULL,
                    is_active BOOLEAN NOT NULL DEFAULT TRUE,
                    created_by INTEGER NULL REFERENCES users(id) ON DELETE SET NULL,
                    created_at TIMESTAMP DEFAULT CURRENT_TIMESTAMP,
                    updated_at TIMESTAMP DEFAULT CURRENT_TIMESTAMP
                );

                CREATE INDEX IF NOT EXISTS ix_promo_offer_templates_type ON promo_offer_templates(offer_type);
                """
            elif db_type == 'mysql':
                create_sql = """
                CREATE TABLE IF NOT EXISTS promo_offer_templates (
                    id INT AUTO_INCREMENT PRIMARY KEY,
                    name VARCHAR(255) NOT NULL,
                    offer_type VARCHAR(50) NOT NULL,
                    message_text TEXT NOT NULL,
                    button_text VARCHAR(255) NOT NULL,
                    valid_hours INT NOT NULL DEFAULT 24,
                    discount_percent INT NOT NULL DEFAULT 0,
                    bonus_amount_kopeks INT NOT NULL DEFAULT 0,
                    active_discount_hours INT NULL,
                    test_duration_hours INT NULL,
                    test_squad_uuids JSON NULL,
                    is_active BOOLEAN NOT NULL DEFAULT TRUE,
                    created_by INT NULL,
                    created_at DATETIME DEFAULT CURRENT_TIMESTAMP,
                    updated_at DATETIME DEFAULT CURRENT_TIMESTAMP ON UPDATE CURRENT_TIMESTAMP,
                    FOREIGN KEY(created_by) REFERENCES users(id) ON DELETE SET NULL
                );

                CREATE INDEX ix_promo_offer_templates_type ON promo_offer_templates(offer_type);
                """
            else:
                raise ValueError(f"Unsupported database type: {db_type}")

            await conn.execute(text(create_sql))

        logger.info("✅ Таблица promo_offer_templates успешно создана")
        return True

    except Exception as e:
        logger.error(f"Ошибка создания таблицы promo_offer_templates: {e}")
        return False


async def create_main_menu_buttons_table() -> bool:
    table_exists = await check_table_exists('main_menu_buttons')
    if table_exists:
        logger.info("Таблица main_menu_buttons уже существует")
        return True

    try:
        async with engine.begin() as conn:
            db_type = await get_database_type()

            if db_type == 'sqlite':
                create_sql = """
                CREATE TABLE main_menu_buttons (
                    id INTEGER PRIMARY KEY AUTOINCREMENT,
                    text VARCHAR(64) NOT NULL,
                    action_type VARCHAR(20) NOT NULL,
                    action_value TEXT NOT NULL,
                    visibility VARCHAR(20) NOT NULL DEFAULT 'all',
                    is_active BOOLEAN NOT NULL DEFAULT 1,
                    display_order INTEGER NOT NULL DEFAULT 0,
                    created_at DATETIME DEFAULT CURRENT_TIMESTAMP,
                    updated_at DATETIME DEFAULT CURRENT_TIMESTAMP
                );

                CREATE INDEX IF NOT EXISTS ix_main_menu_buttons_order ON main_menu_buttons(display_order, id);
                """
            elif db_type == 'postgresql':
                create_sql = """
                CREATE TABLE IF NOT EXISTS main_menu_buttons (
                    id SERIAL PRIMARY KEY,
                    text VARCHAR(64) NOT NULL,
                    action_type VARCHAR(20) NOT NULL,
                    action_value TEXT NOT NULL,
                    visibility VARCHAR(20) NOT NULL DEFAULT 'all',
                    is_active BOOLEAN NOT NULL DEFAULT TRUE,
                    display_order INTEGER NOT NULL DEFAULT 0,
                    created_at TIMESTAMP DEFAULT CURRENT_TIMESTAMP,
                    updated_at TIMESTAMP DEFAULT CURRENT_TIMESTAMP
                );

                CREATE INDEX IF NOT EXISTS ix_main_menu_buttons_order ON main_menu_buttons(display_order, id);
                """
            elif db_type == 'mysql':
                create_sql = """
                CREATE TABLE IF NOT EXISTS main_menu_buttons (
                    id INT AUTO_INCREMENT PRIMARY KEY,
                    text VARCHAR(64) NOT NULL,
                    action_type VARCHAR(20) NOT NULL,
                    action_value TEXT NOT NULL,
                    visibility VARCHAR(20) NOT NULL DEFAULT 'all',
                    is_active BOOLEAN NOT NULL DEFAULT 1,
                    display_order INT NOT NULL DEFAULT 0,
                    created_at DATETIME DEFAULT CURRENT_TIMESTAMP,
                    updated_at DATETIME DEFAULT CURRENT_TIMESTAMP ON UPDATE CURRENT_TIMESTAMP
                );

                CREATE INDEX ix_main_menu_buttons_order ON main_menu_buttons(display_order, id);
                """
            else:
                logger.error(f"Неподдерживаемый тип БД для таблицы main_menu_buttons: {db_type}")
                return False

            await conn.execute(text(create_sql))

        logger.info("✅ Таблица main_menu_buttons успешно создана")
        return True

    except Exception as e:
        logger.error(f"Ошибка создания таблицы main_menu_buttons: {e}")
        return False


async def create_promo_offer_logs_table() -> bool:
    table_exists = await check_table_exists('promo_offer_logs')
    if table_exists:
        logger.info("Таблица promo_offer_logs уже существует")
        return True

    try:
        db_type = await get_database_type()
        async with engine.begin() as conn:
            if db_type == 'sqlite':
                await conn.execute(text("""
                    CREATE TABLE IF NOT EXISTS promo_offer_logs (
                        id INTEGER PRIMARY KEY AUTOINCREMENT,
                        user_id INTEGER NULL REFERENCES users(id) ON DELETE SET NULL,
                        offer_id INTEGER NULL REFERENCES discount_offers(id) ON DELETE SET NULL,
                        action VARCHAR(50) NOT NULL,
                        source VARCHAR(100) NULL,
                        percent INTEGER NULL,
                        effect_type VARCHAR(50) NULL,
                        details JSON NULL,
                        created_at DATETIME DEFAULT CURRENT_TIMESTAMP
                    );

                    CREATE INDEX IF NOT EXISTS ix_promo_offer_logs_created_at ON promo_offer_logs(created_at DESC);
                    CREATE INDEX IF NOT EXISTS ix_promo_offer_logs_user_id ON promo_offer_logs(user_id);
                """))
            elif db_type == 'postgresql':
                await conn.execute(text("""
                    CREATE TABLE IF NOT EXISTS promo_offer_logs (
                        id SERIAL PRIMARY KEY,
                        user_id INTEGER REFERENCES users(id) ON DELETE SET NULL,
                        offer_id INTEGER REFERENCES discount_offers(id) ON DELETE SET NULL,
                        action VARCHAR(50) NOT NULL,
                        source VARCHAR(100),
                        percent INTEGER,
                        effect_type VARCHAR(50),
                        details JSONB,
                        created_at TIMESTAMP DEFAULT CURRENT_TIMESTAMP
                    );

                    CREATE INDEX IF NOT EXISTS ix_promo_offer_logs_created_at ON promo_offer_logs(created_at DESC);
                    CREATE INDEX IF NOT EXISTS ix_promo_offer_logs_user_id ON promo_offer_logs(user_id);
                """))
            elif db_type == 'mysql':
                await conn.execute(text("""
                    CREATE TABLE IF NOT EXISTS promo_offer_logs (
                        id INT AUTO_INCREMENT PRIMARY KEY,
                        user_id INT NULL,
                        offer_id INT NULL,
                        action VARCHAR(50) NOT NULL,
                        source VARCHAR(100) NULL,
                        percent INT NULL,
                        effect_type VARCHAR(50) NULL,
                        details JSON NULL,
                        created_at DATETIME DEFAULT CURRENT_TIMESTAMP,
                        CONSTRAINT fk_promo_offer_logs_users FOREIGN KEY (user_id) REFERENCES users(id) ON DELETE SET NULL,
                        CONSTRAINT fk_promo_offer_logs_offers FOREIGN KEY (offer_id) REFERENCES discount_offers(id) ON DELETE SET NULL
                    );

                    CREATE INDEX ix_promo_offer_logs_created_at ON promo_offer_logs(created_at DESC);
                    CREATE INDEX ix_promo_offer_logs_user_id ON promo_offer_logs(user_id);
                """))
            else:
                logger.warning("Неизвестный тип БД для создания promo_offer_logs: %s", db_type)
                return False

        logger.info("✅ Таблица promo_offer_logs успешно создана")
        return True
    except Exception as e:
        logger.error(f"Ошибка создания таблицы promo_offer_logs: {e}")
        return False


async def create_subscription_temporary_access_table():
    table_exists = await check_table_exists('subscription_temporary_access')
    if table_exists:
        logger.info("Таблица subscription_temporary_access уже существует")
        return True

    try:
        async with engine.begin() as conn:
            db_type = await get_database_type()

            if db_type == 'sqlite':
                create_sql = """
                CREATE TABLE subscription_temporary_access (
                    id INTEGER PRIMARY KEY AUTOINCREMENT,
                    subscription_id INTEGER NOT NULL,
                    offer_id INTEGER NOT NULL,
                    squad_uuid VARCHAR(255) NOT NULL,
                    expires_at DATETIME NOT NULL,
                    created_at DATETIME DEFAULT CURRENT_TIMESTAMP,
                    deactivated_at DATETIME NULL,
                    is_active BOOLEAN NOT NULL DEFAULT 1,
                    was_already_connected BOOLEAN NOT NULL DEFAULT 0,
                    FOREIGN KEY(subscription_id) REFERENCES subscriptions(id) ON DELETE CASCADE,
                    FOREIGN KEY(offer_id) REFERENCES discount_offers(id) ON DELETE CASCADE
                );

                CREATE INDEX ix_temp_access_subscription ON subscription_temporary_access(subscription_id);
                CREATE INDEX ix_temp_access_offer ON subscription_temporary_access(offer_id);
                CREATE INDEX ix_temp_access_active ON subscription_temporary_access(is_active, expires_at);
                """
            elif db_type == 'postgresql':
                create_sql = """
                CREATE TABLE IF NOT EXISTS subscription_temporary_access (
                    id SERIAL PRIMARY KEY,
                    subscription_id INTEGER NOT NULL REFERENCES subscriptions(id) ON DELETE CASCADE,
                    offer_id INTEGER NOT NULL REFERENCES discount_offers(id) ON DELETE CASCADE,
                    squad_uuid VARCHAR(255) NOT NULL,
                    expires_at TIMESTAMP NOT NULL,
                    created_at TIMESTAMP DEFAULT CURRENT_TIMESTAMP,
                    deactivated_at TIMESTAMP NULL,
                    is_active BOOLEAN NOT NULL DEFAULT TRUE,
                    was_already_connected BOOLEAN NOT NULL DEFAULT FALSE
                );

                CREATE INDEX IF NOT EXISTS ix_temp_access_subscription ON subscription_temporary_access(subscription_id);
                CREATE INDEX IF NOT EXISTS ix_temp_access_offer ON subscription_temporary_access(offer_id);
                CREATE INDEX IF NOT EXISTS ix_temp_access_active ON subscription_temporary_access(is_active, expires_at);
                """
            elif db_type == 'mysql':
                create_sql = """
                CREATE TABLE IF NOT EXISTS subscription_temporary_access (
                    id INT AUTO_INCREMENT PRIMARY KEY,
                    subscription_id INT NOT NULL,
                    offer_id INT NOT NULL,
                    squad_uuid VARCHAR(255) NOT NULL,
                    expires_at DATETIME NOT NULL,
                    created_at DATETIME DEFAULT CURRENT_TIMESTAMP,
                    deactivated_at DATETIME NULL,
                    is_active BOOLEAN NOT NULL DEFAULT TRUE,
                    was_already_connected BOOLEAN NOT NULL DEFAULT FALSE,
                    FOREIGN KEY(subscription_id) REFERENCES subscriptions(id) ON DELETE CASCADE,
                    FOREIGN KEY(offer_id) REFERENCES discount_offers(id) ON DELETE CASCADE
                );

                CREATE INDEX ix_temp_access_subscription ON subscription_temporary_access(subscription_id);
                CREATE INDEX ix_temp_access_offer ON subscription_temporary_access(offer_id);
                CREATE INDEX ix_temp_access_active ON subscription_temporary_access(is_active, expires_at);
                """
            else:
                raise ValueError(f"Unsupported database type: {db_type}")

            await conn.execute(text(create_sql))

        logger.info("✅ Таблица subscription_temporary_access успешно создана")
        return True

    except Exception as e:
        logger.error(f"Ошибка создания таблицы subscription_temporary_access: {e}")
        return False

async def create_user_messages_table():
    table_exists = await check_table_exists('user_messages')
    if table_exists:
        logger.info("Таблица user_messages уже существует")
        return True
    
    try:
        async with engine.begin() as conn:
            db_type = await get_database_type()
            
            if db_type == 'sqlite':
                create_sql = """
                CREATE TABLE user_messages (
                    id INTEGER PRIMARY KEY AUTOINCREMENT,
                    message_text TEXT NOT NULL,
                    is_active BOOLEAN DEFAULT 1,
                    sort_order INTEGER DEFAULT 0,
                    created_by INTEGER NULL,
                    created_at DATETIME DEFAULT CURRENT_TIMESTAMP,
                    updated_at DATETIME DEFAULT CURRENT_TIMESTAMP,
                    FOREIGN KEY (created_by) REFERENCES users(id) ON DELETE SET NULL
                );
                
                CREATE INDEX idx_user_messages_active ON user_messages(is_active);
                CREATE INDEX idx_user_messages_sort ON user_messages(sort_order, created_at);
                """
                
            elif db_type == 'postgresql':
                create_sql = """
                CREATE TABLE user_messages (
                    id SERIAL PRIMARY KEY,
                    message_text TEXT NOT NULL,
                    is_active BOOLEAN DEFAULT TRUE,
                    sort_order INTEGER DEFAULT 0,
                    created_by INTEGER NULL,
                    created_at TIMESTAMP DEFAULT CURRENT_TIMESTAMP,
                    updated_at TIMESTAMP DEFAULT CURRENT_TIMESTAMP,
                    FOREIGN KEY (created_by) REFERENCES users(id) ON DELETE SET NULL
                );
                
                CREATE INDEX idx_user_messages_active ON user_messages(is_active);
                CREATE INDEX idx_user_messages_sort ON user_messages(sort_order, created_at);
                """
                
            elif db_type == 'mysql':
                create_sql = """
                CREATE TABLE user_messages (
                    id INT AUTO_INCREMENT PRIMARY KEY,
                    message_text TEXT NOT NULL,
                    is_active BOOLEAN DEFAULT TRUE,
                    sort_order INT DEFAULT 0,
                    created_by INT NULL,
                    created_at DATETIME DEFAULT CURRENT_TIMESTAMP,
                    updated_at DATETIME DEFAULT CURRENT_TIMESTAMP ON UPDATE CURRENT_TIMESTAMP,
                    FOREIGN KEY (created_by) REFERENCES users(id) ON DELETE SET NULL
                );
                
                CREATE INDEX idx_user_messages_active ON user_messages(is_active);
                CREATE INDEX idx_user_messages_sort ON user_messages(sort_order, created_at);
                """
            else:
                logger.error(f"Неподдерживаемый тип БД для создания таблицы: {db_type}")
                return False
            
            await conn.execute(text(create_sql))
            logger.info("Таблица user_messages успешно создана")
            return True
            
    except Exception as e:
        logger.error(f"Ошибка создания таблицы user_messages: {e}")
        return False


async def ensure_promo_groups_setup():
    logger.info("=== НАСТРОЙКА ПРОМО ГРУПП ===")

    try:
        promo_table_exists = await check_table_exists("promo_groups")

        async with engine.begin() as conn:
            db_type = await get_database_type()

            if not promo_table_exists:
                if db_type == "sqlite":
                    await conn.execute(
                        text(
                            """
                            CREATE TABLE IF NOT EXISTS promo_groups (
                                id INTEGER PRIMARY KEY AUTOINCREMENT,
                                name VARCHAR(255) NOT NULL,
                                server_discount_percent INTEGER NOT NULL DEFAULT 0,
                                traffic_discount_percent INTEGER NOT NULL DEFAULT 0,
                                device_discount_percent INTEGER NOT NULL DEFAULT 0,
                                is_default BOOLEAN NOT NULL DEFAULT 0,
                                created_at DATETIME DEFAULT CURRENT_TIMESTAMP,
                                updated_at DATETIME DEFAULT CURRENT_TIMESTAMP
                            )
                        """
                        )
                    )
                    await conn.execute(
                        text(
                            "CREATE UNIQUE INDEX IF NOT EXISTS uq_promo_groups_name ON promo_groups(name)"
                        )
                    )
                elif db_type == "postgresql":
                    await conn.execute(
                        text(
                            """
                            CREATE TABLE IF NOT EXISTS promo_groups (
                                id SERIAL PRIMARY KEY,
                                name VARCHAR(255) NOT NULL,
                                server_discount_percent INTEGER NOT NULL DEFAULT 0,
                                traffic_discount_percent INTEGER NOT NULL DEFAULT 0,
                                device_discount_percent INTEGER NOT NULL DEFAULT 0,
                                is_default BOOLEAN NOT NULL DEFAULT FALSE,
                                created_at TIMESTAMP WITHOUT TIME ZONE DEFAULT CURRENT_TIMESTAMP,
                                updated_at TIMESTAMP WITHOUT TIME ZONE DEFAULT CURRENT_TIMESTAMP,
                                CONSTRAINT uq_promo_groups_name UNIQUE (name)
                            )
                        """
                        )
                    )
                elif db_type == "mysql":
                    await conn.execute(
                        text(
                            """
                            CREATE TABLE IF NOT EXISTS promo_groups (
                                id INT AUTO_INCREMENT PRIMARY KEY,
                                name VARCHAR(255) NOT NULL,
                                server_discount_percent INT NOT NULL DEFAULT 0,
                                traffic_discount_percent INT NOT NULL DEFAULT 0,
                                device_discount_percent INT NOT NULL DEFAULT 0,
                                is_default TINYINT(1) NOT NULL DEFAULT 0,
                                created_at DATETIME DEFAULT CURRENT_TIMESTAMP,
                                updated_at DATETIME DEFAULT CURRENT_TIMESTAMP ON UPDATE CURRENT_TIMESTAMP,
                                UNIQUE KEY uq_promo_groups_name (name)
                            ) ENGINE=InnoDB
                        """
                        )
                    )
                else:
                    logger.error(f"Неподдерживаемый тип БД для promo_groups: {db_type}")
                    return False

                logger.info("Создана таблица promo_groups")

            if db_type == "postgresql" and not await check_constraint_exists(
                "promo_groups", "uq_promo_groups_name"
            ):
                try:
                    await conn.execute(
                        text(
                            "ALTER TABLE promo_groups ADD CONSTRAINT uq_promo_groups_name UNIQUE (name)"
                        )
                    )
                except Exception as e:
                    logger.warning(
                        f"Не удалось добавить уникальное ограничение uq_promo_groups_name: {e}"
                    )

            period_discounts_column_exists = await check_column_exists(
                "promo_groups", "period_discounts"
            )

            if not period_discounts_column_exists:
                if db_type == "sqlite":
                    await conn.execute(
                        text("ALTER TABLE promo_groups ADD COLUMN period_discounts JSON")
                    )
                    await conn.execute(
                        text("UPDATE promo_groups SET period_discounts = '{}' WHERE period_discounts IS NULL")
                    )
                elif db_type == "postgresql":
                    await conn.execute(
                        text(
                            "ALTER TABLE promo_groups ADD COLUMN period_discounts JSONB"
                        )
                    )
                    await conn.execute(
                        text(
                            "UPDATE promo_groups SET period_discounts = '{}'::jsonb WHERE period_discounts IS NULL"
                        )
                    )
                elif db_type == "mysql":
                    await conn.execute(
                        text("ALTER TABLE promo_groups ADD COLUMN period_discounts JSON")
                    )
                    await conn.execute(
                        text(
                            "UPDATE promo_groups SET period_discounts = JSON_OBJECT() WHERE period_discounts IS NULL"
                        )
                    )
                else:
                    logger.error(
                        f"Неподдерживаемый тип БД для promo_groups.period_discounts: {db_type}"
                    )
                    return False

                logger.info("Добавлена колонка promo_groups.period_discounts")

            auto_assign_column_exists = await check_column_exists(
                "promo_groups", "auto_assign_total_spent_kopeks"
            )

            if not auto_assign_column_exists:
                if db_type == "sqlite":
                    await conn.execute(
                        text(
                            "ALTER TABLE promo_groups ADD COLUMN auto_assign_total_spent_kopeks INTEGER DEFAULT 0"
                        )
                    )
                elif db_type == "postgresql":
                    await conn.execute(
                        text(
                            "ALTER TABLE promo_groups ADD COLUMN auto_assign_total_spent_kopeks INTEGER DEFAULT 0"
                        )
                    )
                elif db_type == "mysql":
                    await conn.execute(
                        text(
                            "ALTER TABLE promo_groups ADD COLUMN auto_assign_total_spent_kopeks INT DEFAULT 0"
                        )
                    )
                else:
                    logger.error(
                        f"Неподдерживаемый тип БД для promo_groups.auto_assign_total_spent_kopeks: {db_type}"
                    )
                    return False

                logger.info(
                    "Добавлена колонка promo_groups.auto_assign_total_spent_kopeks"
                )

            addon_discount_column_exists = await check_column_exists(
                "promo_groups", "apply_discounts_to_addons"
            )

            if not addon_discount_column_exists:
                if db_type == "sqlite":
                    await conn.execute(
                        text(
                            "ALTER TABLE promo_groups ADD COLUMN apply_discounts_to_addons BOOLEAN NOT NULL DEFAULT 1"
                        )
                    )
                    await conn.execute(
                        text(
                            "UPDATE promo_groups SET apply_discounts_to_addons = 1 WHERE apply_discounts_to_addons IS NULL"
                        )
                    )
                elif db_type == "postgresql":
                    await conn.execute(
                        text(
                            "ALTER TABLE promo_groups ADD COLUMN apply_discounts_to_addons BOOLEAN NOT NULL DEFAULT TRUE"
                        )
                    )
                    await conn.execute(
                        text(
                            "UPDATE promo_groups SET apply_discounts_to_addons = TRUE WHERE apply_discounts_to_addons IS NULL"
                        )
                    )
                elif db_type == "mysql":
                    await conn.execute(
                        text(
                            "ALTER TABLE promo_groups ADD COLUMN apply_discounts_to_addons TINYINT(1) NOT NULL DEFAULT 1"
                        )
                    )
                    await conn.execute(
                        text(
                            "UPDATE promo_groups SET apply_discounts_to_addons = 1 WHERE apply_discounts_to_addons IS NULL"
                        )
                    )
                else:
                    logger.error(
                        f"Неподдерживаемый тип БД для promo_groups.apply_discounts_to_addons: {db_type}"
                    )
                    return False

                logger.info(
                    "Добавлена колонка promo_groups.apply_discounts_to_addons"
                )
                addon_discount_column_exists = True

            column_exists = await check_column_exists("users", "promo_group_id")

            if not column_exists:
                if db_type == "sqlite":
                    await conn.execute(text("ALTER TABLE users ADD COLUMN promo_group_id INTEGER"))
                elif db_type == "postgresql":
                    await conn.execute(text("ALTER TABLE users ADD COLUMN promo_group_id INTEGER"))
                elif db_type == "mysql":
                    await conn.execute(text("ALTER TABLE users ADD COLUMN promo_group_id INT"))
                else:
                    logger.error(f"Неподдерживаемый тип БД для promo_group_id: {db_type}")
                    return False

                logger.info("Добавлена колонка users.promo_group_id")

            auto_promo_flag_exists = await check_column_exists(
                "users", "auto_promo_group_assigned"
            )

            if not auto_promo_flag_exists:
                if db_type == "sqlite":
                    await conn.execute(
                        text(
                            "ALTER TABLE users ADD COLUMN auto_promo_group_assigned BOOLEAN DEFAULT 0"
                        )
                    )
                elif db_type == "postgresql":
                    await conn.execute(
                        text(
                            "ALTER TABLE users ADD COLUMN auto_promo_group_assigned BOOLEAN DEFAULT FALSE"
                        )
                    )
                elif db_type == "mysql":
                    await conn.execute(
                        text(
                            "ALTER TABLE users ADD COLUMN auto_promo_group_assigned TINYINT(1) DEFAULT 0"
                        )
                    )
                else:
                    logger.error(
                        f"Неподдерживаемый тип БД для users.auto_promo_group_assigned: {db_type}"
                    )
                    return False

                logger.info("Добавлена колонка users.auto_promo_group_assigned")

            threshold_column_exists = await check_column_exists(
                "users", "auto_promo_group_threshold_kopeks"
            )

            if not threshold_column_exists:
                if db_type == "sqlite":
                    await conn.execute(
                        text(
                            "ALTER TABLE users ADD COLUMN auto_promo_group_threshold_kopeks INTEGER NOT NULL DEFAULT 0"
                        )
                    )
                elif db_type == "postgresql":
                    await conn.execute(
                        text(
                            "ALTER TABLE users ADD COLUMN auto_promo_group_threshold_kopeks BIGINT NOT NULL DEFAULT 0"
                        )
                    )
                elif db_type == "mysql":
                    await conn.execute(
                        text(
                            "ALTER TABLE users ADD COLUMN auto_promo_group_threshold_kopeks BIGINT NOT NULL DEFAULT 0"
                        )
                    )
                else:
                    logger.error(
                        f"Неподдерживаемый тип БД для users.auto_promo_group_threshold_kopeks: {db_type}"
                    )
                    return False

                logger.info(
                    "Добавлена колонка users.auto_promo_group_threshold_kopeks"
                )

            index_exists = await check_index_exists("users", "ix_users_promo_group_id")

            if not index_exists:
                try:
                    if db_type == "sqlite":
                        await conn.execute(
                            text("CREATE INDEX IF NOT EXISTS ix_users_promo_group_id ON users(promo_group_id)")
                        )
                    elif db_type == "postgresql":
                        await conn.execute(
                            text("CREATE INDEX IF NOT EXISTS ix_users_promo_group_id ON users(promo_group_id)")
                        )
                    elif db_type == "mysql":
                        await conn.execute(
                            text("CREATE INDEX ix_users_promo_group_id ON users(promo_group_id)")
                        )
                    logger.info("Создан индекс ix_users_promo_group_id")
                except Exception as e:
                    logger.warning(f"Не удалось создать индекс ix_users_promo_group_id: {e}")

            default_group_name = "Базовый юзер"
            default_group_id = None

            result = await conn.execute(
                text(
                    "SELECT id, is_default FROM promo_groups WHERE name = :name LIMIT 1"
                ),
                {"name": default_group_name},
            )
            row = result.fetchone()

            if row:
                default_group_id = row[0]
                if not row[1]:
                    await conn.execute(
                        text(
                            "UPDATE promo_groups SET is_default = :is_default WHERE id = :group_id"
                        ),
                        {"is_default": True, "group_id": default_group_id},
                    )
            else:
                result = await conn.execute(
                    text(
                        "SELECT id FROM promo_groups WHERE is_default = :is_default LIMIT 1"
                    ),
                    {"is_default": True},
                )
                existing_default = result.fetchone()

                if existing_default:
                    default_group_id = existing_default[0]
                else:
                    insert_params = {
                        "name": default_group_name,
                        "is_default": True,
                    }

                    if addon_discount_column_exists:
                        insert_sql = """
                            INSERT INTO promo_groups (
                                name,
                                server_discount_percent,
                                traffic_discount_percent,
                                device_discount_percent,
                                apply_discounts_to_addons,
                                is_default
                            ) VALUES (:name, 0, 0, 0, :apply_discounts_to_addons, :is_default)
                        """
                        insert_params["apply_discounts_to_addons"] = True
                    else:
                        insert_sql = """
                            INSERT INTO promo_groups (
                                name,
                                server_discount_percent,
                                traffic_discount_percent,
                                device_discount_percent,
                                is_default
                            ) VALUES (:name, 0, 0, 0, :is_default)
                        """

                    await conn.execute(text(insert_sql), insert_params)

                    result = await conn.execute(
                        text(
                            "SELECT id FROM promo_groups WHERE name = :name LIMIT 1"
                        ),
                        {"name": default_group_name},
                    )
                    row = result.fetchone()
                    default_group_id = row[0] if row else None

            if default_group_id is None:
                logger.error("Не удалось определить идентификатор базовой промо-группы")
                return False

            await conn.execute(
                text(
                    """
                    UPDATE users
                    SET promo_group_id = :group_id
                    WHERE promo_group_id IS NULL
                """
                ),
                {"group_id": default_group_id},
            )

            if db_type == "postgresql":
                constraint_exists = await check_constraint_exists(
                    "users", "fk_users_promo_group_id_promo_groups"
                )
                if not constraint_exists:
                    try:
                        await conn.execute(
                            text(
                                """
                                ALTER TABLE users
                                ADD CONSTRAINT fk_users_promo_group_id_promo_groups
                                FOREIGN KEY (promo_group_id)
                                REFERENCES promo_groups(id)
                                ON DELETE RESTRICT
                            """
                            )
                        )
                        logger.info("Добавлен внешний ключ users -> promo_groups")
                    except Exception as e:
                        logger.warning(
                            f"Не удалось добавить внешний ключ users.promo_group_id: {e}"
                        )

                try:
                    await conn.execute(
                        text(
                            "ALTER TABLE users ALTER COLUMN promo_group_id SET NOT NULL"
                        )
                    )
                except Exception as e:
                    logger.warning(
                        f"Не удалось сделать users.promo_group_id NOT NULL: {e}"
                    )

            elif db_type == "mysql":
                constraint_exists = await check_constraint_exists(
                    "users", "fk_users_promo_group_id_promo_groups"
                )
                if not constraint_exists:
                    try:
                        await conn.execute(
                            text(
                                """
                                ALTER TABLE users
                                ADD CONSTRAINT fk_users_promo_group_id_promo_groups
                                FOREIGN KEY (promo_group_id)
                                REFERENCES promo_groups(id)
                                ON DELETE RESTRICT
                            """
                            )
                        )
                        logger.info("Добавлен внешний ключ users -> promo_groups")
                    except Exception as e:
                        logger.warning(
                            f"Не удалось добавить внешний ключ users.promo_group_id: {e}"
                        )

                try:
                    await conn.execute(
                        text(
                            "ALTER TABLE users MODIFY promo_group_id INT NOT NULL"
                        )
                    )
                except Exception as e:
                    logger.warning(
                        f"Не удалось сделать users.promo_group_id NOT NULL: {e}"
                    )

            logger.info("✅ Промо группы настроены")
            return True

    except Exception as e:
        logger.error(f"Ошибка настройки промо групп: {e}")
        return False

async def add_welcome_text_is_enabled_column():
    column_exists = await check_column_exists('welcome_texts', 'is_enabled')
    if column_exists:
        logger.info("Колонка is_enabled уже существует в таблице welcome_texts")
        return True
    
    try:
        async with engine.begin() as conn:
            db_type = await get_database_type()
            
            if db_type == 'sqlite':
                alter_sql = "ALTER TABLE welcome_texts ADD COLUMN is_enabled BOOLEAN DEFAULT 1 NOT NULL"
            elif db_type == 'postgresql':
                alter_sql = "ALTER TABLE welcome_texts ADD COLUMN is_enabled BOOLEAN DEFAULT TRUE NOT NULL"
            elif db_type == 'mysql':
                alter_sql = "ALTER TABLE welcome_texts ADD COLUMN is_enabled BOOLEAN DEFAULT TRUE NOT NULL"
            else:
                logger.error(f"Неподдерживаемый тип БД для добавления колонки: {db_type}")
                return False
            
            await conn.execute(text(alter_sql))
            logger.info("✅ Поле is_enabled добавлено в таблицу welcome_texts")
            
            if db_type == 'sqlite':
                update_sql = "UPDATE welcome_texts SET is_enabled = 1 WHERE is_enabled IS NULL"
            else:
                update_sql = "UPDATE welcome_texts SET is_enabled = TRUE WHERE is_enabled IS NULL"
            
            result = await conn.execute(text(update_sql))
            updated_count = result.rowcount
            logger.info(f"Обновлено {updated_count} существующих записей welcome_texts")
            
            return True
            
    except Exception as e:
        logger.error(f"Ошибка при добавлении поля is_enabled: {e}")
        return False

async def create_welcome_texts_table():
    table_exists = await check_table_exists('welcome_texts')
    if table_exists:
        logger.info("Таблица welcome_texts уже существует")
        return await add_welcome_text_is_enabled_column()
    
    try:
        async with engine.begin() as conn:
            db_type = await get_database_type()
            
            if db_type == 'sqlite':
                create_sql = """
                CREATE TABLE welcome_texts (
                    id INTEGER PRIMARY KEY AUTOINCREMENT,
                    text_content TEXT NOT NULL,
                    is_active BOOLEAN DEFAULT 1,
                    is_enabled BOOLEAN DEFAULT 1 NOT NULL,
                    created_by INTEGER NULL,
                    created_at DATETIME DEFAULT CURRENT_TIMESTAMP,
                    updated_at DATETIME DEFAULT CURRENT_TIMESTAMP,
                    FOREIGN KEY (created_by) REFERENCES users(id) ON DELETE SET NULL
                );
                
                CREATE INDEX idx_welcome_texts_active ON welcome_texts(is_active);
                CREATE INDEX idx_welcome_texts_enabled ON welcome_texts(is_enabled);
                CREATE INDEX idx_welcome_texts_updated ON welcome_texts(updated_at);
                """
                
            elif db_type == 'postgresql':
                create_sql = """
                CREATE TABLE welcome_texts (
                    id SERIAL PRIMARY KEY,
                    text_content TEXT NOT NULL,
                    is_active BOOLEAN DEFAULT TRUE,
                    is_enabled BOOLEAN DEFAULT TRUE NOT NULL,
                    created_by INTEGER NULL,
                    created_at TIMESTAMP DEFAULT CURRENT_TIMESTAMP,
                    updated_at TIMESTAMP DEFAULT CURRENT_TIMESTAMP,
                    FOREIGN KEY (created_by) REFERENCES users(id) ON DELETE SET NULL
                );
                
                CREATE INDEX idx_welcome_texts_active ON welcome_texts(is_active);
                CREATE INDEX idx_welcome_texts_enabled ON welcome_texts(is_enabled);
                CREATE INDEX idx_welcome_texts_updated ON welcome_texts(updated_at);
                """
                
            elif db_type == 'mysql':
                create_sql = """
                CREATE TABLE welcome_texts (
                    id INT AUTO_INCREMENT PRIMARY KEY,
                    text_content TEXT NOT NULL,
                    is_active BOOLEAN DEFAULT TRUE,
                    is_enabled BOOLEAN DEFAULT TRUE NOT NULL,
                    created_by INT NULL,
                    created_at DATETIME DEFAULT CURRENT_TIMESTAMP,
                    updated_at DATETIME DEFAULT CURRENT_TIMESTAMP ON UPDATE CURRENT_TIMESTAMP,
                    FOREIGN KEY (created_by) REFERENCES users(id) ON DELETE SET NULL
                );
                
                CREATE INDEX idx_welcome_texts_active ON welcome_texts(is_active);
                CREATE INDEX idx_welcome_texts_enabled ON welcome_texts(is_enabled);
                CREATE INDEX idx_welcome_texts_updated ON welcome_texts(updated_at);
                """
            else:
                logger.error(f"Неподдерживаемый тип БД для создания таблицы: {db_type}")
                return False
            
            await conn.execute(text(create_sql))
            logger.info("✅ Таблица welcome_texts успешно создана с полем is_enabled")
            return True
            
    except Exception as e:
        logger.error(f"Ошибка создания таблицы welcome_texts: {e}")
        return False

async def add_media_fields_to_broadcast_history():
    logger.info("=== ДОБАВЛЕНИЕ ПОЛЕЙ МЕДИА В BROADCAST_HISTORY ===")
    
    media_fields = {
        'has_media': 'BOOLEAN DEFAULT FALSE',
        'media_type': 'VARCHAR(20)',
        'media_file_id': 'VARCHAR(255)', 
        'media_caption': 'TEXT'
    }
    
    try:
        async with engine.begin() as conn:
            db_type = await get_database_type()
            
            for field_name, field_type in media_fields.items():
                field_exists = await check_column_exists('broadcast_history', field_name)
                
                if not field_exists:
                    logger.info(f"Добавление поля {field_name} в таблицу broadcast_history")
                    
                    if db_type == 'sqlite':
                        if 'BOOLEAN' in field_type:
                            field_type = field_type.replace('BOOLEAN DEFAULT FALSE', 'BOOLEAN DEFAULT 0')
                    elif db_type == 'postgresql':
                        if 'BOOLEAN' in field_type:
                            field_type = field_type.replace('BOOLEAN DEFAULT FALSE', 'BOOLEAN DEFAULT FALSE')
                    elif db_type == 'mysql':
                        if 'BOOLEAN' in field_type:
                            field_type = field_type.replace('BOOLEAN DEFAULT FALSE', 'BOOLEAN DEFAULT FALSE')
                    
                    alter_sql = f"ALTER TABLE broadcast_history ADD COLUMN {field_name} {field_type}"
                    await conn.execute(text(alter_sql))
                    logger.info(f"✅ Поле {field_name} успешно добавлено")
                else:
                    logger.info(f"Поле {field_name} уже существует в broadcast_history")
            
            logger.info("✅ Все поля медиа в broadcast_history готовы")
            return True
            
    except Exception as e:
        logger.error(f"Ошибка при добавлении полей медиа в broadcast_history: {e}")
        return False


async def add_ticket_reply_block_columns():
    try:
        col_perm_exists = await check_column_exists('tickets', 'user_reply_block_permanent')
        col_until_exists = await check_column_exists('tickets', 'user_reply_block_until')

        if col_perm_exists and col_until_exists:
            return True

        async with engine.begin() as conn:
            db_type = await get_database_type()

            if not col_perm_exists:
                if db_type == 'sqlite':
                    alter_sql = "ALTER TABLE tickets ADD COLUMN user_reply_block_permanent BOOLEAN DEFAULT 0 NOT NULL"
                elif db_type == 'postgresql':
                    alter_sql = "ALTER TABLE tickets ADD COLUMN user_reply_block_permanent BOOLEAN DEFAULT FALSE NOT NULL"
                elif db_type == 'mysql':
                    alter_sql = "ALTER TABLE tickets ADD COLUMN user_reply_block_permanent BOOLEAN DEFAULT FALSE NOT NULL"
                else:
                    logger.error(f"Неподдерживаемый тип БД для добавления user_reply_block_permanent: {db_type}")
                    return False
                await conn.execute(text(alter_sql))
                logger.info("✅ Добавлена колонка tickets.user_reply_block_permanent")

            if not col_until_exists:
                if db_type == 'sqlite':
                    alter_sql = "ALTER TABLE tickets ADD COLUMN user_reply_block_until DATETIME NULL"
                elif db_type == 'postgresql':
                    alter_sql = "ALTER TABLE tickets ADD COLUMN user_reply_block_until TIMESTAMP NULL"
                elif db_type == 'mysql':
                    alter_sql = "ALTER TABLE tickets ADD COLUMN user_reply_block_until DATETIME NULL"
                else:
                    logger.error(f"Неподдерживаемый тип БД для добавления user_reply_block_until: {db_type}")
                    return False
                await conn.execute(text(alter_sql))
                logger.info("✅ Добавлена колонка tickets.user_reply_block_until")

            return True
    except Exception as e:
        logger.error(f"Ошибка добавления колонок блокировок в tickets: {e}")
        return False


async def add_ticket_sla_columns():
    try:
        col_exists = await check_column_exists('tickets', 'last_sla_reminder_at')
        if col_exists:
            return True
        async with engine.begin() as conn:
            db_type = await get_database_type()
            if db_type == 'sqlite':
                alter_sql = "ALTER TABLE tickets ADD COLUMN last_sla_reminder_at DATETIME NULL"
            elif db_type == 'postgresql':
                alter_sql = "ALTER TABLE tickets ADD COLUMN last_sla_reminder_at TIMESTAMP NULL"
            elif db_type == 'mysql':
                alter_sql = "ALTER TABLE tickets ADD COLUMN last_sla_reminder_at DATETIME NULL"
            else:
                logger.error(f"Неподдерживаемый тип БД для добавления last_sla_reminder_at: {db_type}")
                return False
            await conn.execute(text(alter_sql))
            logger.info("✅ Добавлена колонка tickets.last_sla_reminder_at")
            return True
    except Exception as e:
        logger.error(f"Ошибка добавления SLA колонки в tickets: {e}")
        return False


async def add_subscription_crypto_link_column() -> bool:
    column_exists = await check_column_exists('subscriptions', 'subscription_crypto_link')
    if column_exists:
        logger.info("ℹ️ Колонка subscription_crypto_link уже существует")
        return True

    try:
        async with engine.begin() as conn:
            db_type = await get_database_type()

            if db_type == 'sqlite':
                await conn.execute(text("ALTER TABLE subscriptions ADD COLUMN subscription_crypto_link TEXT"))
            elif db_type == 'postgresql':
                await conn.execute(text("ALTER TABLE subscriptions ADD COLUMN subscription_crypto_link VARCHAR"))
            elif db_type == 'mysql':
                await conn.execute(text("ALTER TABLE subscriptions ADD COLUMN subscription_crypto_link VARCHAR(512)"))
            else:
                logger.error(f"Неподдерживаемый тип БД для добавления subscription_crypto_link: {db_type}")
                return False

            await conn.execute(text(
                "UPDATE subscriptions SET subscription_crypto_link = subscription_url "
                "WHERE subscription_crypto_link IS NULL OR subscription_crypto_link = ''"
            ))

        logger.info("✅ Добавлена колонка subscription_crypto_link в таблицу subscriptions")
        return True
    except Exception as e:
        logger.error(f"Ошибка добавления колонки subscription_crypto_link: {e}")
        return False


async def fix_foreign_keys_for_user_deletion():
    try:
        async with engine.begin() as conn:
            db_type = await get_database_type()
            
            if db_type == 'postgresql':
                try:
                    await conn.execute(text("""
                        ALTER TABLE user_messages 
                        DROP CONSTRAINT IF EXISTS user_messages_created_by_fkey;
                    """))
                    
                    await conn.execute(text("""
                        ALTER TABLE user_messages 
                        ADD CONSTRAINT user_messages_created_by_fkey 
                        FOREIGN KEY (created_by) REFERENCES users(id) ON DELETE SET NULL;
                    """))
                    logger.info("Обновлен внешний ключ user_messages.created_by")
                except Exception as e:
                    logger.warning(f"Ошибка обновления FK user_messages: {e}")
                
                try:
                    await conn.execute(text("""
                        ALTER TABLE promocodes 
                        DROP CONSTRAINT IF EXISTS promocodes_created_by_fkey;
                    """))
                    
                    await conn.execute(text("""
                        ALTER TABLE promocodes 
                        ADD CONSTRAINT promocodes_created_by_fkey 
                        FOREIGN KEY (created_by) REFERENCES users(id) ON DELETE SET NULL;
                    """))
                    logger.info("Обновлен внешний ключ promocodes.created_by")
                except Exception as e:
                    logger.warning(f"Ошибка обновления FK promocodes: {e}")
            
            logger.info("Внешние ключи обновлены для безопасного удаления пользователей")
            return True
            
    except Exception as e:
        logger.error(f"Ошибка обновления внешних ключей: {e}")
        return False

async def add_referral_system_columns():
    logger.info("=== МИГРАЦИЯ РЕФЕРАЛЬНОЙ СИСТЕМЫ ===")
    
    try:
        async with engine.begin() as conn:
            db_type = await get_database_type()
            
            column_exists = await check_column_exists('users', 'has_made_first_topup')
            
            if not column_exists:
                logger.info("Добавление колонки has_made_first_topup в таблицу users")
                
                if db_type == 'sqlite':
                    column_def = 'BOOLEAN DEFAULT 0'
                else:
                    column_def = 'BOOLEAN DEFAULT FALSE'
                
                await conn.execute(text(f"ALTER TABLE users ADD COLUMN has_made_first_topup {column_def}"))
                logger.info("Колонка has_made_first_topup успешно добавлена")
                
                logger.info("Обновление существующих пользователей...")
                
                if db_type == 'sqlite':
                    update_sql = """
                        UPDATE users 
                        SET has_made_first_topup = 1 
                        WHERE balance_kopeks > 0 OR has_had_paid_subscription = 1
                    """
                else:
                    update_sql = """
                        UPDATE users 
                        SET has_made_first_topup = TRUE 
                        WHERE balance_kopeks > 0 OR has_had_paid_subscription = TRUE
                    """
                
                result = await conn.execute(text(update_sql))
                updated_count = result.rowcount
                
                logger.info(f"Обновлено {updated_count} пользователей с has_made_first_topup = TRUE")
                logger.info("✅ Миграция реферальной системы завершена")
                
                return True
            else:
                logger.info("Колонка has_made_first_topup уже существует")
                return True
                
    except Exception as e:
        logger.error(f"Ошибка миграции реферальной системы: {e}")
        return False

async def create_subscription_conversions_table():
    table_exists = await check_table_exists('subscription_conversions')
    if table_exists:
        logger.info("Таблица subscription_conversions уже существует")
        return True
    
    try:
        async with engine.begin() as conn:
            db_type = await get_database_type()
            
            if db_type == 'sqlite':
                create_sql = """
                CREATE TABLE subscription_conversions (
                    id INTEGER PRIMARY KEY AUTOINCREMENT,
                    user_id INTEGER NOT NULL,
                    converted_at DATETIME DEFAULT CURRENT_TIMESTAMP,
                    trial_duration_days INTEGER NULL,
                    payment_method VARCHAR(50) NULL,
                    first_payment_amount_kopeks INTEGER NULL,
                    first_paid_period_days INTEGER NULL,
                    created_at DATETIME DEFAULT CURRENT_TIMESTAMP,
                    FOREIGN KEY (user_id) REFERENCES users(id)
                );
                
                CREATE INDEX idx_subscription_conversions_user_id ON subscription_conversions(user_id);
                CREATE INDEX idx_subscription_conversions_converted_at ON subscription_conversions(converted_at);
                """
                
            elif db_type == 'postgresql':
                create_sql = """
                CREATE TABLE subscription_conversions (
                    id SERIAL PRIMARY KEY,
                    user_id INTEGER NOT NULL,
                    converted_at TIMESTAMP DEFAULT CURRENT_TIMESTAMP,
                    trial_duration_days INTEGER NULL,
                    payment_method VARCHAR(50) NULL,
                    first_payment_amount_kopeks INTEGER NULL,
                    first_paid_period_days INTEGER NULL,
                    created_at TIMESTAMP DEFAULT CURRENT_TIMESTAMP,
                    FOREIGN KEY (user_id) REFERENCES users(id)
                );
                
                CREATE INDEX idx_subscription_conversions_user_id ON subscription_conversions(user_id);
                CREATE INDEX idx_subscription_conversions_converted_at ON subscription_conversions(converted_at);
                """
                
            elif db_type == 'mysql':
                create_sql = """
                CREATE TABLE subscription_conversions (
                    id INT AUTO_INCREMENT PRIMARY KEY,
                    user_id INT NOT NULL,
                    converted_at DATETIME DEFAULT CURRENT_TIMESTAMP,
                    trial_duration_days INT NULL,
                    payment_method VARCHAR(50) NULL,
                    first_payment_amount_kopeks INT NULL,
                    first_paid_period_days INT NULL,
                    created_at DATETIME DEFAULT CURRENT_TIMESTAMP,
                    FOREIGN KEY (user_id) REFERENCES users(id)
                );
                
                CREATE INDEX idx_subscription_conversions_user_id ON subscription_conversions(user_id);
                CREATE INDEX idx_subscription_conversions_converted_at ON subscription_conversions(converted_at);
                """
            else:
                logger.error(f"Неподдерживаемый тип БД для создания таблицы: {db_type}")
                return False
            
            await conn.execute(text(create_sql))
            logger.info("✅ Таблица subscription_conversions успешно создана")
            return True
            
    except Exception as e:
        logger.error(f"Ошибка создания таблицы subscription_conversions: {e}")
        return False

async def fix_subscription_duplicates_universal():
    async with engine.begin() as conn:
        db_type = await get_database_type()
        logger.info(f"Обнаружен тип базы данных: {db_type}")
        
        try:
            result = await conn.execute(text("""
                SELECT user_id, COUNT(*) as count 
                FROM subscriptions 
                GROUP BY user_id 
                HAVING COUNT(*) > 1
            """))
            
            duplicates = result.fetchall()
            
            if not duplicates:
                logger.info("Дублирующихся подписок не найдено")
                return 0
                
            logger.info(f"Найдено {len(duplicates)} пользователей с дублирующимися подписками")
            
            total_deleted = 0
            
            for user_id_row, count in duplicates:
                user_id = user_id_row
                
                if db_type == 'sqlite':
                    delete_result = await conn.execute(text("""
                        DELETE FROM subscriptions 
                        WHERE user_id = :user_id AND id NOT IN (
                            SELECT MAX(id) 
                            FROM subscriptions 
                            WHERE user_id = :user_id
                        )
                    """), {"user_id": user_id})
                    
                elif db_type in ['postgresql', 'mysql']:
                    delete_result = await conn.execute(text("""
                        DELETE FROM subscriptions 
                        WHERE user_id = :user_id AND id NOT IN (
                            SELECT max_id FROM (
                                SELECT MAX(id) as max_id
                                FROM subscriptions 
                                WHERE user_id = :user_id
                            ) as subquery
                        )
                    """), {"user_id": user_id})
                
                else:
                    subs_result = await conn.execute(text("""
                        SELECT id FROM subscriptions 
                        WHERE user_id = :user_id 
                        ORDER BY created_at DESC, id DESC
                    """), {"user_id": user_id})
                    
                    sub_ids = [row[0] for row in subs_result.fetchall()]
                    
                    if len(sub_ids) > 1:
                        ids_to_delete = sub_ids[1:]
                        for sub_id in ids_to_delete:
                            await conn.execute(text("""
                                DELETE FROM subscriptions WHERE id = :id
                            """), {"id": sub_id})
                        delete_result = type('Result', (), {'rowcount': len(ids_to_delete)})()
                    else:
                        delete_result = type('Result', (), {'rowcount': 0})()
                
                deleted_count = delete_result.rowcount
                total_deleted += deleted_count
                logger.info(f"Удалено {deleted_count} дублирующихся подписок для пользователя {user_id}")

            logger.info(f"Всего удалено дублирующихся подписок: {total_deleted}")
            return total_deleted

        except Exception as e:
            logger.error(f"Ошибка при очистке дублирующихся подписок: {e}")
            raise


async def ensure_server_promo_groups_setup() -> bool:
    logger.info("=== НАСТРОЙКА ДОСТУПА СЕРВЕРОВ К ПРОМОГРУППАМ ===")

    try:
        table_exists = await check_table_exists("server_squad_promo_groups")

        async with engine.begin() as conn:
            db_type = await get_database_type()

            if not table_exists:
                if db_type == "sqlite":
                    create_table_sql = """
                    CREATE TABLE server_squad_promo_groups (
                        server_squad_id INTEGER NOT NULL,
                        promo_group_id INTEGER NOT NULL,
                        PRIMARY KEY (server_squad_id, promo_group_id),
                        FOREIGN KEY (server_squad_id) REFERENCES server_squads(id) ON DELETE CASCADE,
                        FOREIGN KEY (promo_group_id) REFERENCES promo_groups(id) ON DELETE CASCADE
                    );
                    """
                    create_index_sql = """
                    CREATE INDEX IF NOT EXISTS idx_server_squad_promo_groups_promo ON server_squad_promo_groups(promo_group_id);
                    """
                elif db_type == "postgresql":
                    create_table_sql = """
                    CREATE TABLE server_squad_promo_groups (
                        server_squad_id INTEGER NOT NULL REFERENCES server_squads(id) ON DELETE CASCADE,
                        promo_group_id INTEGER NOT NULL REFERENCES promo_groups(id) ON DELETE CASCADE,
                        PRIMARY KEY (server_squad_id, promo_group_id)
                    );
                    """
                    create_index_sql = """
                    CREATE INDEX IF NOT EXISTS idx_server_squad_promo_groups_promo ON server_squad_promo_groups(promo_group_id);
                    """
                else:
                    create_table_sql = """
                    CREATE TABLE server_squad_promo_groups (
                        server_squad_id INT NOT NULL,
                        promo_group_id INT NOT NULL,
                        PRIMARY KEY (server_squad_id, promo_group_id),
                        FOREIGN KEY (server_squad_id) REFERENCES server_squads(id) ON DELETE CASCADE,
                        FOREIGN KEY (promo_group_id) REFERENCES promo_groups(id) ON DELETE CASCADE
                    );
                    """
                    create_index_sql = """
                    CREATE INDEX IF NOT EXISTS idx_server_squad_promo_groups_promo ON server_squad_promo_groups(promo_group_id);
                    """

                await conn.execute(text(create_table_sql))
                await conn.execute(text(create_index_sql))
                logger.info("✅ Таблица server_squad_promo_groups создана")
            else:
                logger.info("ℹ️ Таблица server_squad_promo_groups уже существует")

            default_query = (
                "SELECT id FROM promo_groups WHERE is_default IS TRUE LIMIT 1"
                if db_type == "postgresql"
                else "SELECT id FROM promo_groups WHERE is_default = 1 LIMIT 1"
            )
            default_result = await conn.execute(text(default_query))
            default_row = default_result.fetchone()

            if not default_row:
                logger.warning("⚠️ Не найдена базовая промогруппа для назначения серверам")
                return True

            default_group_id = default_row[0]

            servers_result = await conn.execute(text("SELECT id FROM server_squads"))
            server_ids = [row[0] for row in servers_result.fetchall()]

            assigned_count = 0
            for server_id in server_ids:
                existing = await conn.execute(
                    text(
                        "SELECT 1 FROM server_squad_promo_groups WHERE server_squad_id = :sid LIMIT 1"
                    ),
                    {"sid": server_id},
                )
                if existing.fetchone():
                    continue

                await conn.execute(
                    text(
                        "INSERT INTO server_squad_promo_groups (server_squad_id, promo_group_id) "
                        "VALUES (:sid, :gid)"
                    ),
                    {"sid": server_id, "gid": default_group_id},
                )
                assigned_count += 1

            if assigned_count:
                logger.info(
                    f"✅ Базовая промогруппа назначена {assigned_count} серверам"
                )
            else:
                logger.info("ℹ️ Все серверы уже имеют назначенные промогруппы")

        return True

    except Exception as e:
        logger.error(
            f"Ошибка настройки таблицы server_squad_promo_groups: {e}"
        )
        return False


async def add_server_trial_flag_column() -> bool:
    column_exists = await check_column_exists('server_squads', 'is_trial_eligible')
    if column_exists:
        logger.info("Колонка is_trial_eligible уже существует в server_squads")
        return True

    try:
        async with engine.begin() as conn:
            db_type = await get_database_type()

            if db_type == 'sqlite':
                column_def = 'BOOLEAN NOT NULL DEFAULT 0'
            elif db_type == 'postgresql':
                column_def = 'BOOLEAN NOT NULL DEFAULT FALSE'
            else:
                column_def = 'BOOLEAN NOT NULL DEFAULT FALSE'

            await conn.execute(
                text(f"ALTER TABLE server_squads ADD COLUMN is_trial_eligible {column_def}")
            )

            if db_type == 'postgresql':
                await conn.execute(
                    text("ALTER TABLE server_squads ALTER COLUMN is_trial_eligible SET DEFAULT FALSE")
                )

        logger.info("✅ Добавлена колонка is_trial_eligible в server_squads")
        return True

    except Exception as error:
        logger.error(f"Ошибка добавления колонки is_trial_eligible: {error}")
        return False


async def create_system_settings_table() -> bool:
    table_exists = await check_table_exists("system_settings")
    if table_exists:
        logger.info("ℹ️ Таблица system_settings уже существует")
        return True

    try:
        async with engine.begin() as conn:
            db_type = await get_database_type()

            if db_type == "sqlite":
                create_sql = """
                CREATE TABLE system_settings (
                    id INTEGER PRIMARY KEY AUTOINCREMENT,
                    key VARCHAR(255) NOT NULL UNIQUE,
                    value TEXT NULL,
                    description TEXT NULL,
                    created_at DATETIME DEFAULT CURRENT_TIMESTAMP,
                    updated_at DATETIME DEFAULT CURRENT_TIMESTAMP
                );
                """
            elif db_type == "postgresql":
                create_sql = """
                CREATE TABLE system_settings (
                    id SERIAL PRIMARY KEY,
                    key VARCHAR(255) NOT NULL UNIQUE,
                    value TEXT NULL,
                    description TEXT NULL,
                    created_at TIMESTAMP DEFAULT NOW(),
                    updated_at TIMESTAMP DEFAULT NOW()
                );
                """
            else:
                create_sql = """
                CREATE TABLE system_settings (
                    id INT AUTO_INCREMENT PRIMARY KEY,
                    key VARCHAR(255) NOT NULL UNIQUE,
                    value TEXT NULL,
                    description TEXT NULL,
                    created_at TIMESTAMP DEFAULT CURRENT_TIMESTAMP,
                    updated_at TIMESTAMP DEFAULT CURRENT_TIMESTAMP
                );
                """

            await conn.execute(text(create_sql))
            logger.info("✅ Таблица system_settings создана")
            return True

    except Exception as error:
        logger.error(f"Ошибка создания таблицы system_settings: {error}")
        return False


async def create_web_api_tokens_table() -> bool:
    table_exists = await check_table_exists("web_api_tokens")
    if table_exists:
        logger.info("ℹ️ Таблица web_api_tokens уже существует")
        return True

    try:
        async with engine.begin() as conn:
            db_type = await get_database_type()

            if db_type == "sqlite":
                create_sql = """
                CREATE TABLE web_api_tokens (
                    id INTEGER PRIMARY KEY AUTOINCREMENT,
                    name VARCHAR(255) NOT NULL,
                    token_hash VARCHAR(128) NOT NULL UNIQUE,
                    token_prefix VARCHAR(32) NOT NULL,
                    description TEXT NULL,
                    created_at DATETIME DEFAULT CURRENT_TIMESTAMP,
                    updated_at DATETIME DEFAULT CURRENT_TIMESTAMP,
                    expires_at DATETIME NULL,
                    last_used_at DATETIME NULL,
                    last_used_ip VARCHAR(64) NULL,
                    is_active BOOLEAN NOT NULL DEFAULT 1,
                    created_by VARCHAR(255) NULL
                );
                CREATE INDEX idx_web_api_tokens_active ON web_api_tokens(is_active);
                CREATE INDEX idx_web_api_tokens_prefix ON web_api_tokens(token_prefix);
                CREATE INDEX idx_web_api_tokens_last_used ON web_api_tokens(last_used_at);
                """
            elif db_type == "postgresql":
                create_sql = """
                CREATE TABLE web_api_tokens (
                    id SERIAL PRIMARY KEY,
                    name VARCHAR(255) NOT NULL,
                    token_hash VARCHAR(128) NOT NULL UNIQUE,
                    token_prefix VARCHAR(32) NOT NULL,
                    description TEXT NULL,
                    created_at TIMESTAMP DEFAULT NOW(),
                    updated_at TIMESTAMP DEFAULT NOW(),
                    expires_at TIMESTAMP NULL,
                    last_used_at TIMESTAMP NULL,
                    last_used_ip VARCHAR(64) NULL,
                    is_active BOOLEAN NOT NULL DEFAULT TRUE,
                    created_by VARCHAR(255) NULL
                );
                CREATE INDEX idx_web_api_tokens_active ON web_api_tokens(is_active);
                CREATE INDEX idx_web_api_tokens_prefix ON web_api_tokens(token_prefix);
                CREATE INDEX idx_web_api_tokens_last_used ON web_api_tokens(last_used_at);
                """
            else:
                create_sql = """
                CREATE TABLE web_api_tokens (
                    id INT AUTO_INCREMENT PRIMARY KEY,
                    name VARCHAR(255) NOT NULL,
                    token_hash VARCHAR(128) NOT NULL UNIQUE,
                    token_prefix VARCHAR(32) NOT NULL,
                    description TEXT NULL,
                    created_at TIMESTAMP DEFAULT CURRENT_TIMESTAMP,
                    updated_at TIMESTAMP DEFAULT CURRENT_TIMESTAMP ON UPDATE CURRENT_TIMESTAMP,
                    expires_at TIMESTAMP NULL,
                    last_used_at TIMESTAMP NULL,
                    last_used_ip VARCHAR(64) NULL,
                    is_active BOOLEAN NOT NULL DEFAULT TRUE,
                    created_by VARCHAR(255) NULL
                ) ENGINE=InnoDB;
                CREATE INDEX idx_web_api_tokens_active ON web_api_tokens(is_active);
                CREATE INDEX idx_web_api_tokens_prefix ON web_api_tokens(token_prefix);
                CREATE INDEX idx_web_api_tokens_last_used ON web_api_tokens(last_used_at);
                """

            await conn.execute(text(create_sql))
            logger.info("✅ Таблица web_api_tokens создана")
            return True

    except Exception as error:
        logger.error(f"❌ Ошибка создания таблицы web_api_tokens: {error}")
        return False


async def create_privacy_policies_table() -> bool:
    table_exists = await check_table_exists("privacy_policies")
    if table_exists:
        logger.info("ℹ️ Таблица privacy_policies уже существует")
        return True

    try:
        async with engine.begin() as conn:
            db_type = await get_database_type()

            if db_type == "sqlite":
                create_sql = """
                CREATE TABLE privacy_policies (
                    id INTEGER PRIMARY KEY AUTOINCREMENT,
                    language VARCHAR(10) NOT NULL UNIQUE,
                    content TEXT NOT NULL,
                    is_enabled BOOLEAN NOT NULL DEFAULT 1,
                    created_at DATETIME DEFAULT CURRENT_TIMESTAMP,
                    updated_at DATETIME DEFAULT CURRENT_TIMESTAMP
                );
                """
            elif db_type == "postgresql":
                create_sql = """
                CREATE TABLE privacy_policies (
                    id SERIAL PRIMARY KEY,
                    language VARCHAR(10) NOT NULL UNIQUE,
                    content TEXT NOT NULL,
                    is_enabled BOOLEAN NOT NULL DEFAULT TRUE,
                    created_at TIMESTAMP DEFAULT NOW(),
                    updated_at TIMESTAMP DEFAULT NOW()
                );
                """
            else:
                create_sql = """
                CREATE TABLE privacy_policies (
                    id INT AUTO_INCREMENT PRIMARY KEY,
                    language VARCHAR(10) NOT NULL UNIQUE,
                    content TEXT NOT NULL,
                    is_enabled BOOLEAN NOT NULL DEFAULT TRUE,
                    created_at TIMESTAMP DEFAULT CURRENT_TIMESTAMP,
                    updated_at TIMESTAMP DEFAULT CURRENT_TIMESTAMP ON UPDATE CURRENT_TIMESTAMP
                ) ENGINE=InnoDB;
                """

            await conn.execute(text(create_sql))
            logger.info("✅ Таблица privacy_policies создана")
            return True

    except Exception as error:
        logger.error(f"❌ Ошибка создания таблицы privacy_policies: {error}")
        return False


async def create_public_offers_table() -> bool:
    table_exists = await check_table_exists("public_offers")
    if table_exists:
        logger.info("ℹ️ Таблица public_offers уже существует")
        return True

    try:
        async with engine.begin() as conn:
            db_type = await get_database_type()

            if db_type == "sqlite":
                create_sql = """
                CREATE TABLE public_offers (
                    id INTEGER PRIMARY KEY AUTOINCREMENT,
                    language VARCHAR(10) NOT NULL UNIQUE,
                    content TEXT NOT NULL,
                    is_enabled BOOLEAN NOT NULL DEFAULT 1,
                    created_at DATETIME DEFAULT CURRENT_TIMESTAMP,
                    updated_at DATETIME DEFAULT CURRENT_TIMESTAMP
                );
                """
            elif db_type == "postgresql":
                create_sql = """
                CREATE TABLE public_offers (
                    id SERIAL PRIMARY KEY,
                    language VARCHAR(10) NOT NULL UNIQUE,
                    content TEXT NOT NULL,
                    is_enabled BOOLEAN NOT NULL DEFAULT TRUE,
                    created_at TIMESTAMP DEFAULT NOW(),
                    updated_at TIMESTAMP DEFAULT NOW()
                );
                """
            else:
                create_sql = """
                CREATE TABLE public_offers (
                    id INT AUTO_INCREMENT PRIMARY KEY,
                    language VARCHAR(10) NOT NULL UNIQUE,
                    content TEXT NOT NULL,
                    is_enabled BOOLEAN NOT NULL DEFAULT TRUE,
                    created_at TIMESTAMP DEFAULT CURRENT_TIMESTAMP,
                    updated_at TIMESTAMP DEFAULT CURRENT_TIMESTAMP ON UPDATE CURRENT_TIMESTAMP
                ) ENGINE=InnoDB;
                """

            await conn.execute(text(create_sql))
            logger.info("✅ Таблица public_offers создана")
            return True

    except Exception as error:
        logger.error(f"❌ Ошибка создания таблицы public_offers: {error}")
        return False


async def create_faq_settings_table() -> bool:
    table_exists = await check_table_exists("faq_settings")
    if table_exists:
        logger.info("ℹ️ Таблица faq_settings уже существует")
        return True

    try:
        async with engine.begin() as conn:
            db_type = await get_database_type()

            if db_type == "sqlite":
                create_sql = """
                CREATE TABLE faq_settings (
                    id INTEGER PRIMARY KEY AUTOINCREMENT,
                    language VARCHAR(10) NOT NULL UNIQUE,
                    is_enabled BOOLEAN NOT NULL DEFAULT 1,
                    created_at DATETIME DEFAULT CURRENT_TIMESTAMP,
                    updated_at DATETIME DEFAULT CURRENT_TIMESTAMP
                );
                """
            elif db_type == "postgresql":
                create_sql = """
                CREATE TABLE faq_settings (
                    id SERIAL PRIMARY KEY,
                    language VARCHAR(10) NOT NULL UNIQUE,
                    is_enabled BOOLEAN NOT NULL DEFAULT TRUE,
                    created_at TIMESTAMP DEFAULT NOW(),
                    updated_at TIMESTAMP DEFAULT NOW()
                );
                """
            else:
                create_sql = """
                CREATE TABLE faq_settings (
                    id INT AUTO_INCREMENT PRIMARY KEY,
                    language VARCHAR(10) NOT NULL UNIQUE,
                    is_enabled BOOLEAN NOT NULL DEFAULT TRUE,
                    created_at TIMESTAMP DEFAULT CURRENT_TIMESTAMP,
                    updated_at TIMESTAMP DEFAULT CURRENT_TIMESTAMP ON UPDATE CURRENT_TIMESTAMP
                ) ENGINE=InnoDB;
                """

            await conn.execute(text(create_sql))
            logger.info("✅ Таблица faq_settings создана")
            return True

    except Exception as error:
        logger.error(f"❌ Ошибка создания таблицы faq_settings: {error}")
        return False


async def create_faq_pages_table() -> bool:
    table_exists = await check_table_exists("faq_pages")
    if table_exists:
        logger.info("ℹ️ Таблица faq_pages уже существует")
        return True

    try:
        async with engine.begin() as conn:
            db_type = await get_database_type()

            if db_type == "sqlite":
                create_sql = """
                CREATE TABLE faq_pages (
                    id INTEGER PRIMARY KEY AUTOINCREMENT,
                    language VARCHAR(10) NOT NULL,
                    title VARCHAR(255) NOT NULL,
                    content TEXT NOT NULL,
                    display_order INTEGER NOT NULL DEFAULT 0,
                    is_active BOOLEAN NOT NULL DEFAULT 1,
                    created_at DATETIME DEFAULT CURRENT_TIMESTAMP,
                    updated_at DATETIME DEFAULT CURRENT_TIMESTAMP
                );
                CREATE INDEX idx_faq_pages_language ON faq_pages(language);
                """
            elif db_type == "postgresql":
                create_sql = """
                CREATE TABLE faq_pages (
                    id SERIAL PRIMARY KEY,
                    language VARCHAR(10) NOT NULL,
                    title VARCHAR(255) NOT NULL,
                    content TEXT NOT NULL,
                    display_order INTEGER NOT NULL DEFAULT 0,
                    is_active BOOLEAN NOT NULL DEFAULT TRUE,
                    created_at TIMESTAMP DEFAULT NOW(),
                    updated_at TIMESTAMP DEFAULT NOW()
                );
                CREATE INDEX idx_faq_pages_language ON faq_pages(language);
                CREATE INDEX idx_faq_pages_order ON faq_pages(language, display_order);
                """
            else:
                create_sql = """
                CREATE TABLE faq_pages (
                    id INT AUTO_INCREMENT PRIMARY KEY,
                    language VARCHAR(10) NOT NULL,
                    title VARCHAR(255) NOT NULL,
                    content TEXT NOT NULL,
                    display_order INT NOT NULL DEFAULT 0,
                    is_active BOOLEAN NOT NULL DEFAULT TRUE,
                    created_at TIMESTAMP DEFAULT CURRENT_TIMESTAMP,
                    updated_at TIMESTAMP DEFAULT CURRENT_TIMESTAMP ON UPDATE CURRENT_TIMESTAMP
                ) ENGINE=InnoDB;
                CREATE INDEX idx_faq_pages_language ON faq_pages(language);
                CREATE INDEX idx_faq_pages_order ON faq_pages(language, display_order);
                """

            await conn.execute(text(create_sql))
            logger.info("✅ Таблица faq_pages создана")
            return True

    except Exception as error:
        logger.error(f"❌ Ошибка создания таблицы faq_pages: {error}")
        return False


async def ensure_default_web_api_token() -> bool:
    default_token = (settings.WEB_API_DEFAULT_TOKEN or "").strip()
    if not default_token:
        return True

    token_name = (settings.WEB_API_DEFAULT_TOKEN_NAME or "Bootstrap Token").strip()

    try:
        async with AsyncSessionLocal() as session:
            token_hash = hash_api_token(default_token, settings.WEB_API_TOKEN_HASH_ALGORITHM)
            result = await session.execute(
                select(WebApiToken).where(WebApiToken.token_hash == token_hash)
            )
            existing = result.scalar_one_or_none()

            if existing:
                updated = False

                if not existing.is_active:
                    existing.is_active = True
                    updated = True

                if token_name and existing.name != token_name:
                    existing.name = token_name
                    updated = True

                if updated:
                    existing.updated_at = datetime.utcnow()
                    await session.commit()
                return True

            token = WebApiToken(
                name=token_name or "Bootstrap Token",
                token_hash=token_hash,
                token_prefix=default_token[:12],
                description="Автоматически создан при миграции",
                created_by="migration",
                is_active=True,
            )
            session.add(token)
            await session.commit()
            logger.info("✅ Создан дефолтный токен веб-API из конфигурации")
            return True

    except Exception as error:
        logger.error(f"❌ Ошибка создания дефолтного веб-API токена: {error}")
        return False

async def create_admin_users_table() -> bool:
    table_exists = await check_table_exists("admin_users")
    if table_exists:
        logger.info("ℹ️ Таблица admin_users уже существует")
        return True

    try:
        async with engine.begin() as conn:
            db_type = await get_database_type()
            if db_type == "sqlite":
                create_sql = """
                CREATE TABLE admin_users (
                    id INTEGER PRIMARY KEY AUTOINCREMENT,
                    username VARCHAR(64) NOT NULL UNIQUE,
                    password_hash VARCHAR(255) NOT NULL,
                    email VARCHAR(255) NULL,
                    name VARCHAR(255) NULL,
                    created_at DATETIME DEFAULT CURRENT_TIMESTAMP,
                    updated_at DATETIME DEFAULT CURRENT_TIMESTAMP
                );
                """
            elif db_type == "postgresql":
                create_sql = """
                CREATE TABLE admin_users (
                    id SERIAL PRIMARY KEY,
                    username VARCHAR(64) NOT NULL UNIQUE,
                    password_hash VARCHAR(255) NOT NULL,
                    email VARCHAR(255) NULL,
                    name VARCHAR(255) NULL,
                    created_at TIMESTAMP DEFAULT NOW(),
                    updated_at TIMESTAMP DEFAULT NOW()
                );
                """
            else:
                create_sql = """
                CREATE TABLE admin_users (
                    id INT AUTO_INCREMENT PRIMARY KEY,
                    username VARCHAR(64) NOT NULL UNIQUE,
                    password_hash VARCHAR(255) NOT NULL,
                    email VARCHAR(255) NULL,
                    name VARCHAR(255) NULL,
                    created_at TIMESTAMP DEFAULT CURRENT_TIMESTAMP,
                    updated_at TIMESTAMP DEFAULT CURRENT_TIMESTAMP
                );
                """

            await conn.execute(text(create_sql))
            logger.info("✅ Таблица admin_users создана")
            return True

    except Exception as error:
        logger.error(f"Ошибка создания таблицы admin_users: {error}")
        return False

async def run_universal_migration():
    logger.info("=== НАЧАЛО УНИВЕРСАЛЬНОЙ МИГРАЦИИ ===")
    try:
        db_type = await get_database_type()
        logger.info(f"Тип базы данных: {db_type}")

        if db_type == 'postgresql':
            logger.info("=== СИНХРОНИЗАЦИЯ ПОСЛЕДОВАТЕЛЬНОСТЕЙ PostgreSQL ===")
            sequences_synced = await sync_postgres_sequences()
            if sequences_synced:
                logger.info("✅ Последовательности PostgreSQL синхронизированы")
            else:
                logger.warning("⚠️ Не удалось синхронизировать последовательности PostgreSQL")

        referral_migration_success = await add_referral_system_columns()
        if not referral_migration_success:
            logger.warning("⚠️ Проблемы с миграцией реферальной системы")

        logger.info("=== СОЗДАНИЕ ТАБЛИЦЫ SYSTEM_SETTINGS ===")
        system_settings_ready = await create_system_settings_table()
        if system_settings_ready:
            logger.info("✅ Таблица system_settings готова")
        else:
            logger.warning("⚠️ Проблемы с таблицей system_settings")

        logger.info("=== СОЗДАНИЕ ТАБЛИЦЫ WEB_API_TOKENS ===")
        web_api_tokens_ready = await create_web_api_tokens_table()
        if web_api_tokens_ready:
            logger.info("✅ Таблица web_api_tokens готова")
        else:
            logger.warning("⚠️ Проблемы с таблицей web_api_tokens")

<<<<<<< HEAD
        logger.info("=== СОЗДАНИЕ ТАБЛИЦЫ ADMIN_USERS ===")
        admin_users_ready = await create_admin_users_table()
        if admin_users_ready:
            logger.info("✅ Таблица admin_users готова")
        else:
            logger.warning("⚠️ Проблемы с таблицей admin_users")
=======
        logger.info("=== ДОБАВЛЕНИЕ КОЛОНКИ ДЛЯ ТРИАЛЬНЫХ СКВАДОВ ===")
        trial_column_ready = await add_server_trial_flag_column()
        if trial_column_ready:
            logger.info("✅ Колонка is_trial_eligible готова")
        else:
            logger.warning("⚠️ Проблемы с колонкой is_trial_eligible")

        logger.info("=== СОЗДАНИЕ ТАБЛИЦЫ PRIVACY_POLICIES ===")
        privacy_policies_ready = await create_privacy_policies_table()
        if privacy_policies_ready:
            logger.info("✅ Таблица privacy_policies готова")
        else:
            logger.warning("⚠️ Проблемы с таблицей privacy_policies")

        logger.info("=== СОЗДАНИЕ ТАБЛИЦЫ PUBLIC_OFFERS ===")
        public_offers_ready = await create_public_offers_table()
        if public_offers_ready:
            logger.info("✅ Таблица public_offers готова")
        else:
            logger.warning("⚠️ Проблемы с таблицей public_offers")

        logger.info("=== СОЗДАНИЕ ТАБЛИЦЫ FAQ_SETTINGS ===")
        faq_settings_ready = await create_faq_settings_table()
        if faq_settings_ready:
            logger.info("✅ Таблица faq_settings готова")
        else:
            logger.warning("⚠️ Проблемы с таблицей faq_settings")

        logger.info("=== СОЗДАНИЕ ТАБЛИЦЫ FAQ_PAGES ===")
        faq_pages_ready = await create_faq_pages_table()
        if faq_pages_ready:
            logger.info("✅ Таблица faq_pages готова")
        else:
            logger.warning("⚠️ Проблемы с таблицей faq_pages")
>>>>>>> f9e41634

        logger.info("=== ПРОВЕРКА БАЗОВЫХ ТОКЕНОВ ВЕБ-API ===")
        default_token_ready = await ensure_default_web_api_token()
        if default_token_ready:
            logger.info("✅ Бутстрап токен веб-API готов")
        else:
            logger.warning("⚠️ Не удалось создать бутстрап токен веб-API")

        logger.info("=== СОЗДАНИЕ ТАБЛИЦЫ CRYPTOBOT ===")
        cryptobot_created = await create_cryptobot_payments_table()
        if cryptobot_created:
            logger.info("✅ Таблица CryptoBot payments готова")
        else:
            logger.warning("⚠️ Проблемы с таблицей CryptoBot payments")

        logger.info("=== СОЗДАНИЕ ТАБЛИЦЫ MULEN PAY ===")
        mulenpay_created = await create_mulenpay_payments_table()
        if mulenpay_created:
            logger.info("✅ Таблица Mulen Pay payments готова")
        else:
            logger.warning("⚠️ Проблемы с таблицей Mulen Pay payments")

        mulenpay_schema_ok = await ensure_mulenpay_payment_schema()
        if mulenpay_schema_ok:
            logger.info("✅ Схема Mulen Pay payments актуальна")
        else:
            logger.warning("⚠️ Не удалось обновить схему Mulen Pay payments")

        logger.info("=== СОЗДАНИЕ ТАБЛИЦЫ PAL24 ===")
        pal24_created = await create_pal24_payments_table()
        if pal24_created:
            logger.info("✅ Таблица Pal24 payments готова")
        else:
            logger.warning("⚠️ Проблемы с таблицей Pal24 payments")

        logger.info("=== СОЗДАНИЕ ТАБЛИЦЫ DISCOUNT_OFFERS ===")
        discount_created = await create_discount_offers_table()
        if discount_created:
            logger.info("✅ Таблица discount_offers готова")
        else:
            logger.warning("⚠️ Проблемы с таблицей discount_offers")

        discount_columns_ready = await ensure_discount_offer_columns()
        if discount_columns_ready:
            logger.info("✅ Колонки discount_offers в актуальном состоянии")
        else:
            logger.warning("⚠️ Не удалось обновить колонки discount_offers")

        user_discount_columns_ready = await ensure_user_promo_offer_discount_columns()
        if user_discount_columns_ready:
            logger.info("✅ Колонки пользовательских промо-скидок готовы")
        else:
            logger.warning("⚠️ Не удалось обновить пользовательские промо-скидки")

        effect_types_updated = await migrate_discount_offer_effect_types()
        if effect_types_updated:
            logger.info("✅ Типы эффектов промо-предложений обновлены")
        else:
            logger.warning("⚠️ Не удалось обновить типы эффектов промо-предложений")

        bonuses_reset = await reset_discount_offer_bonuses()
        if bonuses_reset:
            logger.info("✅ Бонусные начисления промо-предложений отключены")
        else:
            logger.warning("⚠️ Не удалось обнулить бонусы промо-предложений")

        logger.info("=== СОЗДАНИЕ ТАБЛИЦЫ PROMO_OFFER_TEMPLATES ===")
        promo_templates_created = await create_promo_offer_templates_table()
        if promo_templates_created:
            logger.info("✅ Таблица promo_offer_templates готова")
        else:
            logger.warning("⚠️ Проблемы с таблицей promo_offer_templates")

        logger.info("=== СОЗДАНИЕ ТАБЛИЦЫ MAIN_MENU_BUTTONS ===")
        main_menu_buttons_created = await create_main_menu_buttons_table()
        if main_menu_buttons_created:
            logger.info("✅ Таблица main_menu_buttons готова")
        else:
            logger.warning("⚠️ Проблемы с таблицей main_menu_buttons")

        template_columns_ready = await ensure_promo_offer_template_active_duration_column()
        if template_columns_ready:
            logger.info("✅ Колонка active_discount_hours промо-предложений готова")
        else:
            logger.warning("⚠️ Не удалось обновить колонку active_discount_hours промо-предложений")

        logger.info("=== СОЗДАНИЕ ТАБЛИЦЫ PROMO_OFFER_LOGS ===")
        promo_logs_created = await create_promo_offer_logs_table()
        if promo_logs_created:
            logger.info("✅ Таблица promo_offer_logs готова")
        else:
            logger.warning("⚠️ Проблемы с таблицей promo_offer_logs")

        logger.info("=== СОЗДАНИЕ ТАБЛИЦЫ SUBSCRIPTION_TEMPORARY_ACCESS ===")
        temp_access_created = await create_subscription_temporary_access_table()
        if temp_access_created:
            logger.info("✅ Таблица subscription_temporary_access готова")
        else:
            logger.warning("⚠️ Проблемы с таблицей subscription_temporary_access")

        logger.info("=== СОЗДАНИЕ ТАБЛИЦЫ USER_MESSAGES ===")
        user_messages_created = await create_user_messages_table()
        if user_messages_created:
            logger.info("✅ Таблица user_messages готова")
        else:
            logger.warning("⚠️ Проблемы с таблицей user_messages")

        logger.info("=== СОЗДАНИЕ/ОБНОВЛЕНИЕ ТАБЛИЦЫ WELCOME_TEXTS ===")
        welcome_texts_created = await create_welcome_texts_table()
        if welcome_texts_created:
            logger.info("✅ Таблица welcome_texts готова с полем is_enabled")
        else:
            logger.warning("⚠️ Проблемы с таблицей welcome_texts")
        
        logger.info("=== ДОБАВЛЕНИЕ МЕДИА ПОЛЕЙ В BROADCAST_HISTORY ===")
        media_fields_added = await add_media_fields_to_broadcast_history()
        if media_fields_added:
            logger.info("✅ Медиа поля в broadcast_history готовы")
        else:
            logger.warning("⚠️ Проблемы с добавлением медиа полей")

        logger.info("=== ДОБАВЛЕНИЕ ПОЛЕЙ БЛОКИРОВКИ В TICKETS ===")
        tickets_block_cols_added = await add_ticket_reply_block_columns()
        if tickets_block_cols_added:
            logger.info("✅ Поля блокировок в tickets готовы")
        else:
            logger.warning("⚠️ Проблемы с добавлением полей блокировок в tickets")

        logger.info("=== ДОБАВЛЕНИЕ ПОЛЕЙ SLA В TICKETS ===")
        sla_cols_added = await add_ticket_sla_columns()
        if sla_cols_added:
            logger.info("✅ Поля SLA в tickets готовы")
        else:
            logger.warning("⚠️ Проблемы с добавлением полей SLA в tickets")

        logger.info("=== ДОБАВЛЕНИЕ КОЛОНКИ CRYPTO LINK ДЛЯ ПОДПИСОК ===")
        crypto_link_added = await add_subscription_crypto_link_column()
        if crypto_link_added:
            logger.info("✅ Колонка subscription_crypto_link готова")
        else:
            logger.warning("⚠️ Проблемы с добавлением колонки subscription_crypto_link")

        logger.info("=== СОЗДАНИЕ ТАБЛИЦЫ АУДИТА ПОДДЕРЖКИ ===")
        try:
            async with engine.begin() as conn:
                db_type = await get_database_type()
                if not await check_table_exists('support_audit_logs'):
                    if db_type == 'sqlite':
                        create_sql = """
                        CREATE TABLE support_audit_logs (
                            id INTEGER PRIMARY KEY AUTOINCREMENT,
                            actor_user_id INTEGER NULL,
                            actor_telegram_id BIGINT NOT NULL,
                            is_moderator BOOLEAN NOT NULL DEFAULT 0,
                            action VARCHAR(50) NOT NULL,
                            ticket_id INTEGER NULL,
                            target_user_id INTEGER NULL,
                            details JSON NULL,
                            created_at DATETIME DEFAULT CURRENT_TIMESTAMP,
                            FOREIGN KEY (actor_user_id) REFERENCES users(id),
                            FOREIGN KEY (ticket_id) REFERENCES tickets(id),
                            FOREIGN KEY (target_user_id) REFERENCES users(id)
                        );
                        CREATE INDEX idx_support_audit_logs_ticket ON support_audit_logs(ticket_id);
                        CREATE INDEX idx_support_audit_logs_actor ON support_audit_logs(actor_telegram_id);
                        CREATE INDEX idx_support_audit_logs_action ON support_audit_logs(action);
                        """
                    elif db_type == 'postgresql':
                        create_sql = """
                        CREATE TABLE support_audit_logs (
                            id SERIAL PRIMARY KEY,
                            actor_user_id INTEGER NULL REFERENCES users(id) ON DELETE SET NULL,
                            actor_telegram_id BIGINT NOT NULL,
                            is_moderator BOOLEAN NOT NULL DEFAULT FALSE,
                            action VARCHAR(50) NOT NULL,
                            ticket_id INTEGER NULL REFERENCES tickets(id) ON DELETE SET NULL,
                            target_user_id INTEGER NULL REFERENCES users(id) ON DELETE SET NULL,
                            details JSON NULL,
                            created_at TIMESTAMP DEFAULT NOW()
                        );
                        CREATE INDEX idx_support_audit_logs_ticket ON support_audit_logs(ticket_id);
                        CREATE INDEX idx_support_audit_logs_actor ON support_audit_logs(actor_telegram_id);
                        CREATE INDEX idx_support_audit_logs_action ON support_audit_logs(action);
                        """
                    else:
                        create_sql = """
                        CREATE TABLE support_audit_logs (
                            id INT AUTO_INCREMENT PRIMARY KEY,
                            actor_user_id INT NULL,
                            actor_telegram_id BIGINT NOT NULL,
                            is_moderator BOOLEAN NOT NULL DEFAULT 0,
                            action VARCHAR(50) NOT NULL,
                            ticket_id INT NULL,
                            target_user_id INT NULL,
                            details JSON NULL,
                            created_at TIMESTAMP DEFAULT CURRENT_TIMESTAMP
                        );
                        CREATE INDEX idx_support_audit_logs_ticket ON support_audit_logs(ticket_id);
                        CREATE INDEX idx_support_audit_logs_actor ON support_audit_logs(actor_telegram_id);
                        CREATE INDEX idx_support_audit_logs_action ON support_audit_logs(action);
                        """
                    await conn.execute(text(create_sql))
                    logger.info("✅ Таблица support_audit_logs создана")
                else:
                    logger.info("ℹ️ Таблица support_audit_logs уже существует")
        except Exception as e:
            logger.warning(f"⚠️ Проблемы с созданием таблицы support_audit_logs: {e}")

        logger.info("=== НАСТРОЙКА ПРОМО ГРУПП ===")
        promo_groups_ready = await ensure_promo_groups_setup()
        if promo_groups_ready:
            logger.info("✅ Промо группы готовы")
        else:
            logger.warning("⚠️ Проблемы с настройкой промо групп")

        server_promo_groups_ready = await ensure_server_promo_groups_setup()
        if server_promo_groups_ready:
            logger.info("✅ Доступ серверов по промогруппам настроен")
        else:
            logger.warning("⚠️ Проблемы с настройкой доступа серверов к промогруппам")

        logger.info("=== ОБНОВЛЕНИЕ ВНЕШНИХ КЛЮЧЕЙ ===")
        fk_updated = await fix_foreign_keys_for_user_deletion()
        if fk_updated:
            logger.info("✅ Внешние ключи обновлены")
        else:
            logger.warning("⚠️ Проблемы с обновлением внешних ключей")
        
        logger.info("=== СОЗДАНИЕ ТАБЛИЦЫ КОНВЕРСИЙ ПОДПИСОК ===")
        conversions_created = await create_subscription_conversions_table()
        if conversions_created:
            logger.info("✅ Таблица subscription_conversions готова")
        else:
            logger.warning("⚠️ Проблемы с таблицей subscription_conversions")
        
        async with engine.begin() as conn:
            total_subs = await conn.execute(text("SELECT COUNT(*) FROM subscriptions"))
            unique_users = await conn.execute(text("SELECT COUNT(DISTINCT user_id) FROM subscriptions"))
            
            total_count = total_subs.fetchone()[0]
            unique_count = unique_users.fetchone()[0]
            
            logger.info(f"Всего подписок: {total_count}")
            logger.info(f"Уникальных пользователей: {unique_count}")
            
            if total_count == unique_count:
                logger.info("База данных уже в корректном состоянии")
                logger.info("=== МИГРАЦИЯ ЗАВЕРШЕНА УСПЕШНО ===")
                return True
        
        deleted_count = await fix_subscription_duplicates_universal()
        
        async with engine.begin() as conn:
            final_check = await conn.execute(text("""
                SELECT user_id, COUNT(*) as count 
                FROM subscriptions 
                GROUP BY user_id 
                HAVING COUNT(*) > 1
            """))
            
            remaining_duplicates = final_check.fetchall()
            
            if remaining_duplicates:
                logger.warning(f"Остались дубликаты у {len(remaining_duplicates)} пользователей")
                return False
            else:
                logger.info("=== МИГРАЦИЯ ЗАВЕРШЕНА УСПЕШНО ===")
                logger.info("✅ Реферальная система обновлена")
                logger.info("✅ CryptoBot таблица готова")
                logger.info("✅ Таблица конверсий подписок создана")
                logger.info("✅ Таблица welcome_texts с полем is_enabled готова")
                logger.info("✅ Медиа поля в broadcast_history добавлены")
                logger.info("✅ Дубликаты подписок исправлены")
                return True
                
        logger.info("=== ПРОВЕРКА БАЛАНСОВ ПОЛЬЗОВАТЕЛЕЙ ===")
        balance_ready = await ensure_users_balance_columns()
        if balance_ready:
            logger.info("✅ Колонки баланса пользователей готовы")
        else:
            logger.warning("⚠️ Проблемы с колонками баланса пользователей")

        transactions_ready = await ensure_transactions_columns()
        if transactions_ready:
            logger.info("✅ Таблица transactions актуальна")
        else:
            logger.warning("⚠️ Проблемы с обновлением таблицы transactions")
                
    except Exception as error:
        logger.error(f"=== ОШИБКА МИГРАЦИИ: {error}")
        return False

async def check_migration_status():
    logger.info("=== ПРОВЕРКА СТАТУСА МИГРАЦИЙ ===")
    
    try:
        status = {
            "has_made_first_topup_column": False,
            "cryptobot_table": False,
            "user_messages_table": False,
            "welcome_texts_table": False,
            "welcome_texts_is_enabled_column": False,
            "broadcast_history_media_fields": False,
            "subscription_duplicates": False,
            "subscription_conversions_table": False,
            "promo_groups_table": False,
            "server_promo_groups_table": False,
            "server_squads_trial_column": False,
            "privacy_policies_table": False,
            "public_offers_table": False,
            "users_promo_group_column": False,
            "promo_groups_period_discounts_column": False,
            "promo_groups_auto_assign_column": False,
            "promo_groups_addon_discount_column": False,
            "users_auto_promo_group_assigned_column": False,
            "users_auto_promo_group_threshold_column": False,
            "users_promo_offer_discount_percent_column": False,
            "users_promo_offer_discount_source_column": False,
            "users_promo_offer_discount_expires_column": False,
            "subscription_crypto_link_column": False,
            "discount_offers_table": False,
            "discount_offers_effect_column": False,
            "discount_offers_extra_column": False,
            "promo_offer_templates_table": False,
            "promo_offer_templates_active_discount_column": False,
            "promo_offer_logs_table": False,
            "subscription_temporary_access_table": False,
        }
        
        status["has_made_first_topup_column"] = await check_column_exists('users', 'has_made_first_topup')
        
        status["cryptobot_table"] = await check_table_exists('cryptobot_payments')
        status["user_messages_table"] = await check_table_exists('user_messages')
        status["welcome_texts_table"] = await check_table_exists('welcome_texts')
        status["privacy_policies_table"] = await check_table_exists('privacy_policies')
        status["public_offers_table"] = await check_table_exists('public_offers')
        status["subscription_conversions_table"] = await check_table_exists('subscription_conversions')
        status["promo_groups_table"] = await check_table_exists('promo_groups')
        status["server_promo_groups_table"] = await check_table_exists('server_squad_promo_groups')
        status["server_squads_trial_column"] = await check_column_exists('server_squads', 'is_trial_eligible')

        status["discount_offers_table"] = await check_table_exists('discount_offers')
        status["discount_offers_effect_column"] = await check_column_exists('discount_offers', 'effect_type')
        status["discount_offers_extra_column"] = await check_column_exists('discount_offers', 'extra_data')
        status["promo_offer_templates_table"] = await check_table_exists('promo_offer_templates')
        status["promo_offer_templates_active_discount_column"] = await check_column_exists('promo_offer_templates', 'active_discount_hours')
        status["promo_offer_logs_table"] = await check_table_exists('promo_offer_logs')
        status["subscription_temporary_access_table"] = await check_table_exists('subscription_temporary_access')

        status["welcome_texts_is_enabled_column"] = await check_column_exists('welcome_texts', 'is_enabled')
        status["users_promo_group_column"] = await check_column_exists('users', 'promo_group_id')
        status["promo_groups_period_discounts_column"] = await check_column_exists('promo_groups', 'period_discounts')
        status["promo_groups_auto_assign_column"] = await check_column_exists('promo_groups', 'auto_assign_total_spent_kopeks')
        status["promo_groups_addon_discount_column"] = await check_column_exists('promo_groups', 'apply_discounts_to_addons')
        status["users_auto_promo_group_assigned_column"] = await check_column_exists('users', 'auto_promo_group_assigned')
        status["users_auto_promo_group_threshold_column"] = await check_column_exists('users', 'auto_promo_group_threshold_kopeks')
        status["users_promo_offer_discount_percent_column"] = await check_column_exists('users', 'promo_offer_discount_percent')
        status["users_promo_offer_discount_source_column"] = await check_column_exists('users', 'promo_offer_discount_source')
        status["users_promo_offer_discount_expires_column"] = await check_column_exists('users', 'promo_offer_discount_expires_at')
        status["subscription_crypto_link_column"] = await check_column_exists('subscriptions', 'subscription_crypto_link')
        
        media_fields_exist = (
            await check_column_exists('broadcast_history', 'has_media') and
            await check_column_exists('broadcast_history', 'media_type') and
            await check_column_exists('broadcast_history', 'media_file_id') and
            await check_column_exists('broadcast_history', 'media_caption')
        )
        status["broadcast_history_media_fields"] = media_fields_exist
        
        async with engine.begin() as conn:
            duplicates_check = await conn.execute(text("""
                SELECT COUNT(*) FROM (
                    SELECT user_id, COUNT(*) as count 
                    FROM subscriptions 
                    GROUP BY user_id 
                    HAVING COUNT(*) > 1
                ) as dups
            """))
            duplicates_count = duplicates_check.fetchone()[0]
            status["subscription_duplicates"] = (duplicates_count == 0)
        
        check_names = {
            "has_made_first_topup_column": "Колонка реферальной системы",
            "cryptobot_table": "Таблица CryptoBot payments",
            "user_messages_table": "Таблица пользовательских сообщений",
            "welcome_texts_table": "Таблица приветственных текстов",
            "privacy_policies_table": "Таблица политик конфиденциальности",
            "public_offers_table": "Таблица публичных оферт",
            "welcome_texts_is_enabled_column": "Поле is_enabled в welcome_texts",
            "broadcast_history_media_fields": "Медиа поля в broadcast_history",
            "subscription_conversions_table": "Таблица конверсий подписок",
            "subscription_duplicates": "Отсутствие дубликатов подписок",
            "promo_groups_table": "Таблица промо-групп",
            "server_promo_groups_table": "Связи серверов и промогрупп",
            "server_squads_trial_column": "Колонка триального назначения у серверов",
            "users_promo_group_column": "Колонка promo_group_id у пользователей",
            "promo_groups_period_discounts_column": "Колонка period_discounts у промо-групп",
            "promo_groups_auto_assign_column": "Колонка auto_assign_total_spent_kopeks у промо-групп",
            "promo_groups_addon_discount_column": "Колонка apply_discounts_to_addons у промо-групп",
            "users_auto_promo_group_assigned_column": "Флаг автоназначения промогруппы у пользователей",
            "users_auto_promo_group_threshold_column": "Порог последней авто-промогруппы у пользователей",
            "users_promo_offer_discount_percent_column": "Колонка процента промо-скидки у пользователей",
            "users_promo_offer_discount_source_column": "Колонка источника промо-скидки у пользователей",
            "users_promo_offer_discount_expires_column": "Колонка срока действия промо-скидки у пользователей",
            "subscription_crypto_link_column": "Колонка subscription_crypto_link в subscriptions",
            "discount_offers_table": "Таблица discount_offers",
            "discount_offers_effect_column": "Колонка effect_type в discount_offers",
            "discount_offers_extra_column": "Колонка extra_data в discount_offers",
            "promo_offer_templates_table": "Таблица promo_offer_templates",
            "promo_offer_templates_active_discount_column": "Колонка active_discount_hours в promo_offer_templates",
            "promo_offer_logs_table": "Таблица promo_offer_logs",
            "subscription_temporary_access_table": "Таблица subscription_temporary_access",
        }
        
        for check_key, check_status in status.items():
            check_name = check_names.get(check_key, check_key)
            icon = "✅" if check_status else "❌"
            logger.info(f"{icon} {check_name}: {'OK' if check_status else 'ТРЕБУЕТ ВНИМАНИЯ'}")
        
        all_good = all(status.values())
        if all_good:
            logger.info("🎉 Все миграции выполнены успешно!")
            
            try:
                async with engine.begin() as conn:
                    conversions_count = await conn.execute(text("SELECT COUNT(*) FROM subscription_conversions"))
                    users_count = await conn.execute(text("SELECT COUNT(*) FROM users"))
                    welcome_texts_count = await conn.execute(text("SELECT COUNT(*) FROM welcome_texts"))
                    broadcasts_count = await conn.execute(text("SELECT COUNT(*) FROM broadcast_history"))
                    
                    conv_count = conversions_count.fetchone()[0]
                    usr_count = users_count.fetchone()[0]
                    welcome_count = welcome_texts_count.fetchone()[0]
                    broadcast_count = broadcasts_count.fetchone()[0]
                    
                    logger.info(f"📊 Статистика: {usr_count} пользователей, {conv_count} конверсий, {welcome_count} приветственных текстов, {broadcast_count} рассылок")
            except Exception as stats_error:
                logger.debug(f"Не удалось получить дополнительную статистику: {stats_error}")
                
        else:
            logger.warning("⚠️ Некоторые миграции требуют внимания")
            missing_migrations = [check_names[k] for k, v in status.items() if not v]
            logger.warning(f"Требуют выполнения: {', '.join(missing_migrations)}")
        
        return status
        
    except Exception as e:
        logger.error(f"Ошибка проверки статуса миграций: {e}")
        return None

async def ensure_transactions_columns() -> bool:
    logger.info("=== ОБНОВЛЕНИЕ ТАБЛИЦЫ TRANSACTIONS ===")
    try:
        async with engine.begin() as conn:
            db_type = await get_database_type()

            columns_to_add = [
                ("status", "VARCHAR(50)"),
                ("currency", "VARCHAR(10)"),
            ]

            for column_name, column_type in columns_to_add:
                if await check_column_exists("transactions", column_name):
                    continue

                logger.info("Добавляем колонку %s", column_name)
                if db_type == "sqlite":
                    await conn.execute(text(f"ALTER TABLE transactions ADD COLUMN {column_name} {column_type}"))
                elif db_type == "postgresql":
                    await conn.execute(text(f"ALTER TABLE transactions ADD COLUMN IF NOT EXISTS {column_name} {column_type}"))
                elif db_type == "mysql":
                    await conn.execute(text(f"ALTER TABLE transactions ADD COLUMN {column_name} {column_type}"))
                else:
                    logger.error("Неподдерживаемый тип БД для обновления transactions: %s", db_type)
                    return False

        logger.info("✅ Таблица transactions обновлена")
        return True

    except Exception as error:
        logger.error("Ошибка обновления таблицы transactions: %s", error)
        return False<|MERGE_RESOLUTION|>--- conflicted
+++ resolved
@@ -3014,14 +3014,13 @@
         else:
             logger.warning("⚠️ Проблемы с таблицей web_api_tokens")
 
-<<<<<<< HEAD
         logger.info("=== СОЗДАНИЕ ТАБЛИЦЫ ADMIN_USERS ===")
         admin_users_ready = await create_admin_users_table()
         if admin_users_ready:
             logger.info("✅ Таблица admin_users готова")
         else:
             logger.warning("⚠️ Проблемы с таблицей admin_users")
-=======
+
         logger.info("=== ДОБАВЛЕНИЕ КОЛОНКИ ДЛЯ ТРИАЛЬНЫХ СКВАДОВ ===")
         trial_column_ready = await add_server_trial_flag_column()
         if trial_column_ready:
@@ -3056,7 +3055,6 @@
             logger.info("✅ Таблица faq_pages готова")
         else:
             logger.warning("⚠️ Проблемы с таблицей faq_pages")
->>>>>>> f9e41634
 
         logger.info("=== ПРОВЕРКА БАЗОВЫХ ТОКЕНОВ ВЕБ-API ===")
         default_token_ready = await ensure_default_web_api_token()
