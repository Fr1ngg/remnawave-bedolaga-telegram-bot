import logging
from sqlalchemy import text, inspect
from sqlalchemy.ext.asyncio import AsyncSession
from app.database.database import engine

logger = logging.getLogger(__name__)

async def get_database_type():
    return engine.dialect.name

async def check_table_exists(table_name: str) -> bool:
    try:
        async with engine.begin() as conn:
            db_type = await get_database_type()
            
            if db_type == 'sqlite':
                result = await conn.execute(text(f"""
                    SELECT name FROM sqlite_master 
                    WHERE type='table' AND name='{table_name}'
                """))
                return result.fetchone() is not None
                
            elif db_type == 'postgresql':
                result = await conn.execute(text("""
                    SELECT table_name FROM information_schema.tables 
                    WHERE table_schema = 'public' AND table_name = :table_name
                """), {"table_name": table_name})
                return result.fetchone() is not None
                
            elif db_type == 'mysql':
                result = await conn.execute(text("""
                    SELECT table_name FROM information_schema.tables 
                    WHERE table_schema = DATABASE() AND table_name = :table_name
                """), {"table_name": table_name})
                return result.fetchone() is not None
                
            return False
            
    except Exception as e:
        logger.error(f"Ошибка проверки существования таблицы {table_name}: {e}")
        return False

async def check_column_exists(table_name: str, column_name: str) -> bool:
    try:
        async with engine.begin() as conn:
            db_type = await get_database_type()
            
            if db_type == 'sqlite':
                result = await conn.execute(text(f"PRAGMA table_info({table_name})"))
                columns = result.fetchall()
                return any(col[1] == column_name for col in columns)
                
            elif db_type == 'postgresql':
                result = await conn.execute(text("""
                    SELECT column_name 
                    FROM information_schema.columns 
                    WHERE table_name = :table_name 
                    AND column_name = :column_name
                """), {"table_name": table_name, "column_name": column_name})
                return result.fetchone() is not None
                
            elif db_type == 'mysql':
                result = await conn.execute(text("""
                    SELECT COLUMN_NAME 
                    FROM information_schema.COLUMNS 
                    WHERE TABLE_NAME = :table_name 
                    AND COLUMN_NAME = :column_name
                """), {"table_name": table_name, "column_name": column_name})
                return result.fetchone() is not None
                
            return False
            
    except Exception as e:
        logger.error(f"Ошибка проверки существования колонки {column_name}: {e}")
        return False


async def check_constraint_exists(table_name: str, constraint_name: str) -> bool:
    try:
        async with engine.begin() as conn:
            db_type = await get_database_type()

            if db_type == "postgresql":
                result = await conn.execute(
                    text(
                        """
                    SELECT 1
                    FROM information_schema.table_constraints
                    WHERE table_schema = 'public'
                      AND table_name = :table_name
                      AND constraint_name = :constraint_name
                """
                    ),
                    {"table_name": table_name, "constraint_name": constraint_name},
                )
                return result.fetchone() is not None

            if db_type == "mysql":
                result = await conn.execute(
                    text(
                        """
                    SELECT 1
                    FROM information_schema.table_constraints
                    WHERE table_schema = DATABASE()
                      AND table_name = :table_name
                      AND constraint_name = :constraint_name
                """
                    ),
                    {"table_name": table_name, "constraint_name": constraint_name},
                )
                return result.fetchone() is not None

            if db_type == "sqlite":
                result = await conn.execute(text(f"PRAGMA foreign_key_list({table_name})"))
                rows = result.fetchall()
                return any(row[5] == constraint_name for row in rows)

            return False

    except Exception as e:
        logger.error(
            f"Ошибка проверки существования ограничения {constraint_name} для {table_name}: {e}"
        )
        return False


async def check_index_exists(table_name: str, index_name: str) -> bool:
    try:
        async with engine.begin() as conn:
            db_type = await get_database_type()

            if db_type == "postgresql":
                result = await conn.execute(
                    text(
                        """
                    SELECT 1
                    FROM pg_indexes
                    WHERE schemaname = 'public'
                      AND tablename = :table_name
                      AND indexname = :index_name
                """
                    ),
                    {"table_name": table_name, "index_name": index_name},
                )
                return result.fetchone() is not None

            if db_type == "mysql":
                result = await conn.execute(
                    text(
                        """
                    SELECT 1
                    FROM information_schema.statistics
                    WHERE table_schema = DATABASE()
                      AND table_name = :table_name
                      AND index_name = :index_name
                """
                    ),
                    {"table_name": table_name, "index_name": index_name},
                )
                return result.fetchone() is not None

            if db_type == "sqlite":
                result = await conn.execute(text(f"PRAGMA index_list({table_name})"))
                rows = result.fetchall()
                return any(row[1] == index_name for row in rows)

            return False

    except Exception as e:
        logger.error(
            f"Ошибка проверки существования индекса {index_name} для {table_name}: {e}"
        )
        return False

async def create_cryptobot_payments_table():
    table_exists = await check_table_exists('cryptobot_payments')
    if table_exists:
        logger.info("Таблица cryptobot_payments уже существует")
        return True
    
    try:
        async with engine.begin() as conn:
            db_type = await get_database_type()
            
            if db_type == 'sqlite':
                create_sql = """
                CREATE TABLE cryptobot_payments (
                    id INTEGER PRIMARY KEY AUTOINCREMENT,
                    user_id INTEGER NOT NULL,
                    invoice_id VARCHAR(255) UNIQUE NOT NULL,
                    amount VARCHAR(50) NOT NULL,
                    asset VARCHAR(10) NOT NULL,
                    status VARCHAR(50) NOT NULL,
                    description TEXT NULL,
                    payload TEXT NULL,
                    bot_invoice_url TEXT NULL,
                    mini_app_invoice_url TEXT NULL,
                    web_app_invoice_url TEXT NULL,
                    paid_at DATETIME NULL,
                    transaction_id INTEGER NULL,
                    created_at DATETIME DEFAULT CURRENT_TIMESTAMP,
                    updated_at DATETIME DEFAULT CURRENT_TIMESTAMP,
                    FOREIGN KEY (user_id) REFERENCES users(id),
                    FOREIGN KEY (transaction_id) REFERENCES transactions(id)
                );
                
                CREATE INDEX idx_cryptobot_payments_user_id ON cryptobot_payments(user_id);
                CREATE INDEX idx_cryptobot_payments_invoice_id ON cryptobot_payments(invoice_id);
                CREATE INDEX idx_cryptobot_payments_status ON cryptobot_payments(status);
                """
                
            elif db_type == 'postgresql':
                create_sql = """
                CREATE TABLE cryptobot_payments (
                    id SERIAL PRIMARY KEY,
                    user_id INTEGER NOT NULL,
                    invoice_id VARCHAR(255) UNIQUE NOT NULL,
                    amount VARCHAR(50) NOT NULL,
                    asset VARCHAR(10) NOT NULL,
                    status VARCHAR(50) NOT NULL,
                    description TEXT NULL,
                    payload TEXT NULL,
                    bot_invoice_url TEXT NULL,
                    mini_app_invoice_url TEXT NULL,
                    web_app_invoice_url TEXT NULL,
                    paid_at TIMESTAMP NULL,
                    transaction_id INTEGER NULL,
                    created_at TIMESTAMP DEFAULT CURRENT_TIMESTAMP,
                    updated_at TIMESTAMP DEFAULT CURRENT_TIMESTAMP,
                    FOREIGN KEY (user_id) REFERENCES users(id),
                    FOREIGN KEY (transaction_id) REFERENCES transactions(id)
                );
                
                CREATE INDEX idx_cryptobot_payments_user_id ON cryptobot_payments(user_id);
                CREATE INDEX idx_cryptobot_payments_invoice_id ON cryptobot_payments(invoice_id);
                CREATE INDEX idx_cryptobot_payments_status ON cryptobot_payments(status);
                """
                
            elif db_type == 'mysql':
                create_sql = """
                CREATE TABLE cryptobot_payments (
                    id INT AUTO_INCREMENT PRIMARY KEY,
                    user_id INT NOT NULL,
                    invoice_id VARCHAR(255) UNIQUE NOT NULL,
                    amount VARCHAR(50) NOT NULL,
                    asset VARCHAR(10) NOT NULL,
                    status VARCHAR(50) NOT NULL,
                    description TEXT NULL,
                    payload TEXT NULL,
                    bot_invoice_url TEXT NULL,
                    mini_app_invoice_url TEXT NULL,
                    web_app_invoice_url TEXT NULL,
                    paid_at DATETIME NULL,
                    transaction_id INT NULL,
                    created_at DATETIME DEFAULT CURRENT_TIMESTAMP,
                    updated_at DATETIME DEFAULT CURRENT_TIMESTAMP ON UPDATE CURRENT_TIMESTAMP,
                    FOREIGN KEY (user_id) REFERENCES users(id),
                    FOREIGN KEY (transaction_id) REFERENCES transactions(id)
                );
                
                CREATE INDEX idx_cryptobot_payments_user_id ON cryptobot_payments(user_id);
                CREATE INDEX idx_cryptobot_payments_invoice_id ON cryptobot_payments(invoice_id);
                CREATE INDEX idx_cryptobot_payments_status ON cryptobot_payments(status);
                """
            else:
                logger.error(f"Неподдерживаемый тип БД для создания таблицы: {db_type}")
                return False
            
            await conn.execute(text(create_sql))
            logger.info("Таблица cryptobot_payments успешно создана")
            return True
            
    except Exception as e:
        logger.error(f"Ошибка создания таблицы cryptobot_payments: {e}")
        return False


async def create_mulenpay_payments_table():
    table_exists = await check_table_exists('mulenpay_payments')
    if table_exists:
        logger.info("Таблица mulenpay_payments уже существует")
        return True

    try:
        async with engine.begin() as conn:
            db_type = await get_database_type()

            if db_type == 'sqlite':
                create_sql = """
                CREATE TABLE mulenpay_payments (
                    id INTEGER PRIMARY KEY AUTOINCREMENT,
                    user_id INTEGER NOT NULL,
                    mulen_payment_id INTEGER NULL,
                    uuid VARCHAR(255) NOT NULL UNIQUE,
                    amount_kopeks INTEGER NOT NULL,
                    currency VARCHAR(10) NOT NULL DEFAULT 'RUB',
                    description TEXT NULL,
                    status VARCHAR(50) NOT NULL DEFAULT 'created',
                    is_paid BOOLEAN DEFAULT 0,
                    paid_at DATETIME NULL,
                    payment_url TEXT NULL,
                    metadata_json JSON NULL,
                    callback_payload JSON NULL,
                    transaction_id INTEGER NULL,
                    created_at DATETIME DEFAULT CURRENT_TIMESTAMP,
                    updated_at DATETIME DEFAULT CURRENT_TIMESTAMP,
                    FOREIGN KEY (user_id) REFERENCES users(id),
                    FOREIGN KEY (transaction_id) REFERENCES transactions(id)
                );

                CREATE INDEX idx_mulenpay_uuid ON mulenpay_payments(uuid);
                CREATE INDEX idx_mulenpay_payment_id ON mulenpay_payments(mulen_payment_id);
                """

            elif db_type == 'postgresql':
                create_sql = """
                CREATE TABLE mulenpay_payments (
                    id SERIAL PRIMARY KEY,
                    user_id INTEGER NOT NULL REFERENCES users(id),
                    mulen_payment_id INTEGER NULL,
                    uuid VARCHAR(255) NOT NULL UNIQUE,
                    amount_kopeks INTEGER NOT NULL,
                    currency VARCHAR(10) NOT NULL DEFAULT 'RUB',
                    description TEXT NULL,
                    status VARCHAR(50) NOT NULL DEFAULT 'created',
                    is_paid BOOLEAN NOT NULL DEFAULT FALSE,
                    paid_at TIMESTAMP NULL,
                    payment_url TEXT NULL,
                    metadata_json JSON NULL,
                    callback_payload JSON NULL,
                    transaction_id INTEGER NULL REFERENCES transactions(id),
                    created_at TIMESTAMP DEFAULT CURRENT_TIMESTAMP,
                    updated_at TIMESTAMP DEFAULT CURRENT_TIMESTAMP
                );

                CREATE INDEX idx_mulenpay_uuid ON mulenpay_payments(uuid);
                CREATE INDEX idx_mulenpay_payment_id ON mulenpay_payments(mulen_payment_id);
                """

            elif db_type == 'mysql':
                create_sql = """
                CREATE TABLE mulenpay_payments (
                    id INT AUTO_INCREMENT PRIMARY KEY,
                    user_id INT NOT NULL,
                    mulen_payment_id INT NULL,
                    uuid VARCHAR(255) NOT NULL UNIQUE,
                    amount_kopeks INT NOT NULL,
                    currency VARCHAR(10) NOT NULL DEFAULT 'RUB',
                    description TEXT NULL,
                    status VARCHAR(50) NOT NULL DEFAULT 'created',
                    is_paid BOOLEAN NOT NULL DEFAULT 0,
                    paid_at DATETIME NULL,
                    payment_url TEXT NULL,
                    metadata_json JSON NULL,
                    callback_payload JSON NULL,
                    transaction_id INT NULL,
                    created_at DATETIME DEFAULT CURRENT_TIMESTAMP,
                    updated_at DATETIME DEFAULT CURRENT_TIMESTAMP ON UPDATE CURRENT_TIMESTAMP,
                    FOREIGN KEY (user_id) REFERENCES users(id),
                    FOREIGN KEY (transaction_id) REFERENCES transactions(id)
                );

                CREATE INDEX idx_mulenpay_uuid ON mulenpay_payments(uuid);
                CREATE INDEX idx_mulenpay_payment_id ON mulenpay_payments(mulen_payment_id);
                """

            else:
                logger.error(f"Неподдерживаемый тип БД для таблицы mulenpay_payments: {db_type}")
                return False

            await conn.execute(text(create_sql))
            logger.info("Таблица mulenpay_payments успешно создана")
            return True

    except Exception as e:
        logger.error(f"Ошибка создания таблицы mulenpay_payments: {e}")
        return False


async def ensure_mulenpay_payment_schema() -> bool:
    logger.info("=== ОБНОВЛЕНИЕ СХЕМЫ MULEN PAY ===")

    table_exists = await check_table_exists("mulenpay_payments")
    if not table_exists:
        logger.warning("⚠️ Таблица mulenpay_payments отсутствует — создаём заново")
        return await create_mulenpay_payments_table()

    try:
        column_exists = await check_column_exists("mulenpay_payments", "mulen_payment_id")
        paid_at_column_exists = await check_column_exists("mulenpay_payments", "paid_at")
        index_exists = await check_index_exists("mulenpay_payments", "idx_mulenpay_payment_id")

        async with engine.begin() as conn:
            db_type = await get_database_type()

            if not column_exists:
                if db_type == "sqlite":
                    alter_sql = "ALTER TABLE mulenpay_payments ADD COLUMN mulen_payment_id INTEGER NULL"
                elif db_type == "postgresql":
                    alter_sql = "ALTER TABLE mulenpay_payments ADD COLUMN mulen_payment_id INTEGER NULL"
                elif db_type == "mysql":
                    alter_sql = "ALTER TABLE mulenpay_payments ADD COLUMN mulen_payment_id INT NULL"
                else:
                    logger.error(
                        "Неподдерживаемый тип БД для добавления mulen_payment_id в mulenpay_payments: %s",
                        db_type,
                    )
                    return False

                await conn.execute(text(alter_sql))
                logger.info("✅ Добавлена колонка mulenpay_payments.mulen_payment_id")
            else:
                logger.info("ℹ️ Колонка mulenpay_payments.mulen_payment_id уже существует")

            if not paid_at_column_exists:
                if db_type == "sqlite":
                    alter_paid_at_sql = "ALTER TABLE mulenpay_payments ADD COLUMN paid_at DATETIME NULL"
                elif db_type == "postgresql":
                    alter_paid_at_sql = "ALTER TABLE mulenpay_payments ADD COLUMN paid_at TIMESTAMP NULL"
                elif db_type == "mysql":
                    alter_paid_at_sql = "ALTER TABLE mulenpay_payments ADD COLUMN paid_at DATETIME NULL"
                else:
                    logger.error(
                        "Неподдерживаемый тип БД для добавления paid_at в mulenpay_payments: %s",
                        db_type,
                    )
                    return False

                await conn.execute(text(alter_paid_at_sql))
                logger.info("✅ Добавлена колонка mulenpay_payments.paid_at")
            else:
                logger.info("ℹ️ Колонка mulenpay_payments.paid_at уже существует")

            if not index_exists:
                if db_type == "sqlite":
                    create_index_sql = (
                        "CREATE INDEX IF NOT EXISTS idx_mulenpay_payment_id "
                        "ON mulenpay_payments(mulen_payment_id)"
                    )
                elif db_type == "postgresql":
                    create_index_sql = (
                        "CREATE INDEX IF NOT EXISTS idx_mulenpay_payment_id "
                        "ON mulenpay_payments(mulen_payment_id)"
                    )
                elif db_type == "mysql":
                    create_index_sql = (
                        "CREATE INDEX idx_mulenpay_payment_id "
                        "ON mulenpay_payments(mulen_payment_id)"
                    )
                else:
                    logger.error(
                        "Неподдерживаемый тип БД для создания индекса mulenpay_payment_id: %s",
                        db_type,
                    )
                    return False

                await conn.execute(text(create_index_sql))
                logger.info("✅ Создан индекс idx_mulenpay_payment_id")
            else:
                logger.info("ℹ️ Индекс idx_mulenpay_payment_id уже существует")

        return True

    except Exception as e:
        logger.error(f"Ошибка обновления схемы mulenpay_payments: {e}")
        return False


async def create_pal24_payments_table():
    table_exists = await check_table_exists('pal24_payments')
    if table_exists:
        logger.info("Таблица pal24_payments уже существует")
        return True

    try:
        async with engine.begin() as conn:
            db_type = await get_database_type()

            if db_type == 'sqlite':
                create_sql = """
                CREATE TABLE pal24_payments (
                    id INTEGER PRIMARY KEY AUTOINCREMENT,
                    user_id INTEGER NOT NULL,
                    bill_id VARCHAR(255) NOT NULL UNIQUE,
                    order_id VARCHAR(255) NULL,
                    amount_kopeks INTEGER NOT NULL,
                    currency VARCHAR(10) NOT NULL DEFAULT 'RUB',
                    description TEXT NULL,
                    type VARCHAR(20) NOT NULL DEFAULT 'normal',
                    status VARCHAR(50) NOT NULL DEFAULT 'NEW',
                    is_active BOOLEAN NOT NULL DEFAULT 1,
                    is_paid BOOLEAN NOT NULL DEFAULT 0,
                    paid_at DATETIME NULL,
                    last_status VARCHAR(50) NULL,
                    last_status_checked_at DATETIME NULL,
                    link_url TEXT NULL,
                    link_page_url TEXT NULL,
                    metadata_json JSON NULL,
                    callback_payload JSON NULL,
                    payment_id VARCHAR(255) NULL,
                    payment_status VARCHAR(50) NULL,
                    payment_method VARCHAR(50) NULL,
                    balance_amount VARCHAR(50) NULL,
                    balance_currency VARCHAR(10) NULL,
                    payer_account VARCHAR(255) NULL,
                    ttl INTEGER NULL,
                    expires_at DATETIME NULL,
                    transaction_id INTEGER NULL,
                    created_at DATETIME DEFAULT CURRENT_TIMESTAMP,
                    updated_at DATETIME DEFAULT CURRENT_TIMESTAMP,
                    FOREIGN KEY (user_id) REFERENCES users(id),
                    FOREIGN KEY (transaction_id) REFERENCES transactions(id)
                );

                CREATE INDEX idx_pal24_bill_id ON pal24_payments(bill_id);
                CREATE INDEX idx_pal24_order_id ON pal24_payments(order_id);
                CREATE INDEX idx_pal24_payment_id ON pal24_payments(payment_id);
                """

            elif db_type == 'postgresql':
                create_sql = """
                CREATE TABLE pal24_payments (
                    id SERIAL PRIMARY KEY,
                    user_id INTEGER NOT NULL REFERENCES users(id),
                    bill_id VARCHAR(255) NOT NULL UNIQUE,
                    order_id VARCHAR(255) NULL,
                    amount_kopeks INTEGER NOT NULL,
                    currency VARCHAR(10) NOT NULL DEFAULT 'RUB',
                    description TEXT NULL,
                    type VARCHAR(20) NOT NULL DEFAULT 'normal',
                    status VARCHAR(50) NOT NULL DEFAULT 'NEW',
                    is_active BOOLEAN NOT NULL DEFAULT TRUE,
                    is_paid BOOLEAN NOT NULL DEFAULT FALSE,
                    paid_at TIMESTAMP NULL,
                    last_status VARCHAR(50) NULL,
                    last_status_checked_at TIMESTAMP NULL,
                    link_url TEXT NULL,
                    link_page_url TEXT NULL,
                    metadata_json JSON NULL,
                    callback_payload JSON NULL,
                    payment_id VARCHAR(255) NULL,
                    payment_status VARCHAR(50) NULL,
                    payment_method VARCHAR(50) NULL,
                    balance_amount VARCHAR(50) NULL,
                    balance_currency VARCHAR(10) NULL,
                    payer_account VARCHAR(255) NULL,
                    ttl INTEGER NULL,
                    expires_at TIMESTAMP NULL,
                    transaction_id INTEGER NULL REFERENCES transactions(id),
                    created_at TIMESTAMP DEFAULT CURRENT_TIMESTAMP,
                    updated_at TIMESTAMP DEFAULT CURRENT_TIMESTAMP
                );

                CREATE INDEX idx_pal24_bill_id ON pal24_payments(bill_id);
                CREATE INDEX idx_pal24_order_id ON pal24_payments(order_id);
                CREATE INDEX idx_pal24_payment_id ON pal24_payments(payment_id);
                """

            elif db_type == 'mysql':
                create_sql = """
                CREATE TABLE pal24_payments (
                    id INT AUTO_INCREMENT PRIMARY KEY,
                    user_id INT NOT NULL,
                    bill_id VARCHAR(255) NOT NULL UNIQUE,
                    order_id VARCHAR(255) NULL,
                    amount_kopeks INT NOT NULL,
                    currency VARCHAR(10) NOT NULL DEFAULT 'RUB',
                    description TEXT NULL,
                    type VARCHAR(20) NOT NULL DEFAULT 'normal',
                    status VARCHAR(50) NOT NULL DEFAULT 'NEW',
                    is_active BOOLEAN NOT NULL DEFAULT 1,
                    is_paid BOOLEAN NOT NULL DEFAULT 0,
                    paid_at DATETIME NULL,
                    last_status VARCHAR(50) NULL,
                    last_status_checked_at DATETIME NULL,
                    link_url TEXT NULL,
                    link_page_url TEXT NULL,
                    metadata_json JSON NULL,
                    callback_payload JSON NULL,
                    payment_id VARCHAR(255) NULL,
                    payment_status VARCHAR(50) NULL,
                    payment_method VARCHAR(50) NULL,
                    balance_amount VARCHAR(50) NULL,
                    balance_currency VARCHAR(10) NULL,
                    payer_account VARCHAR(255) NULL,
                    ttl INT NULL,
                    expires_at DATETIME NULL,
                    transaction_id INT NULL,
                    created_at DATETIME DEFAULT CURRENT_TIMESTAMP,
                    updated_at DATETIME DEFAULT CURRENT_TIMESTAMP ON UPDATE CURRENT_TIMESTAMP,
                    FOREIGN KEY (user_id) REFERENCES users(id),
                    FOREIGN KEY (transaction_id) REFERENCES transactions(id)
                );

                CREATE INDEX idx_pal24_bill_id ON pal24_payments(bill_id);
                CREATE INDEX idx_pal24_order_id ON pal24_payments(order_id);
                CREATE INDEX idx_pal24_payment_id ON pal24_payments(payment_id);
                """

            else:
                logger.error(f"Неподдерживаемый тип БД для таблицы pal24_payments: {db_type}")
                return False

            await conn.execute(text(create_sql))
            logger.info("Таблица pal24_payments успешно создана")
            return True

    except Exception as e:
        logger.error(f"Ошибка создания таблицы pal24_payments: {e}")
        return False


async def create_discount_offers_table():
    table_exists = await check_table_exists('discount_offers')
    if table_exists:
        logger.info("Таблица discount_offers уже существует")
        return True

    try:
        async with engine.begin() as conn:
            db_type = await get_database_type()

            if db_type == 'sqlite':
                await conn.execute(text("""
                    CREATE TABLE discount_offers (
                        id INTEGER PRIMARY KEY AUTOINCREMENT,
                        user_id INTEGER NOT NULL,
                        subscription_id INTEGER NULL,
                        notification_type VARCHAR(50) NOT NULL,
                        discount_percent INTEGER NOT NULL DEFAULT 0,
                        bonus_amount_kopeks INTEGER NOT NULL DEFAULT 0,
                        expires_at DATETIME NOT NULL,
                        claimed_at DATETIME NULL,
                        is_active BOOLEAN NOT NULL DEFAULT 1,
                        created_at DATETIME DEFAULT CURRENT_TIMESTAMP,
                        updated_at DATETIME DEFAULT CURRENT_TIMESTAMP,
                        FOREIGN KEY(user_id) REFERENCES users(id) ON DELETE CASCADE,
                        FOREIGN KEY(subscription_id) REFERENCES subscriptions(id) ON DELETE SET NULL
                    )
                """))
                await conn.execute(text("""
                    CREATE INDEX IF NOT EXISTS ix_discount_offers_user_type
                    ON discount_offers (user_id, notification_type)
                """))

            elif db_type == 'postgresql':
                await conn.execute(text("""
                    CREATE TABLE IF NOT EXISTS discount_offers (
                        id SERIAL PRIMARY KEY,
                        user_id INTEGER NOT NULL REFERENCES users(id) ON DELETE CASCADE,
                        subscription_id INTEGER NULL REFERENCES subscriptions(id) ON DELETE SET NULL,
                        notification_type VARCHAR(50) NOT NULL,
                        discount_percent INTEGER NOT NULL DEFAULT 0,
                        bonus_amount_kopeks INTEGER NOT NULL DEFAULT 0,
                        expires_at TIMESTAMP NOT NULL,
                        claimed_at TIMESTAMP NULL,
                        is_active BOOLEAN NOT NULL DEFAULT TRUE,
                        created_at TIMESTAMP DEFAULT CURRENT_TIMESTAMP,
                        updated_at TIMESTAMP DEFAULT CURRENT_TIMESTAMP
                    )
                """))
                await conn.execute(text("""
                    CREATE INDEX IF NOT EXISTS ix_discount_offers_user_type
                    ON discount_offers (user_id, notification_type)
                """))

            elif db_type == 'mysql':
                await conn.execute(text("""
                    CREATE TABLE IF NOT EXISTS discount_offers (
                        id INTEGER PRIMARY KEY AUTO_INCREMENT,
                        user_id INTEGER NOT NULL,
                        subscription_id INTEGER NULL,
                        notification_type VARCHAR(50) NOT NULL,
                        discount_percent INTEGER NOT NULL DEFAULT 0,
                        bonus_amount_kopeks INTEGER NOT NULL DEFAULT 0,
                        expires_at DATETIME NOT NULL,
                        claimed_at DATETIME NULL,
                        is_active BOOLEAN NOT NULL DEFAULT TRUE,
                        created_at DATETIME DEFAULT CURRENT_TIMESTAMP,
                        updated_at DATETIME DEFAULT CURRENT_TIMESTAMP ON UPDATE CURRENT_TIMESTAMP,
                        CONSTRAINT fk_discount_offers_user FOREIGN KEY(user_id) REFERENCES users(id) ON DELETE CASCADE,
                        CONSTRAINT fk_discount_offers_subscription FOREIGN KEY(subscription_id) REFERENCES subscriptions(id) ON DELETE SET NULL
                    )
                """))
                await conn.execute(text("""
                    CREATE INDEX ix_discount_offers_user_type
                    ON discount_offers (user_id, notification_type)
                """))

            else:
                raise ValueError(f"Unsupported database type: {db_type}")

        logger.info("✅ Таблица discount_offers успешно создана")
        return True

    except Exception as e:
        logger.error(f"Ошибка создания таблицы discount_offers: {e}")
        return False

async def create_user_messages_table():
    table_exists = await check_table_exists('user_messages')
    if table_exists:
        logger.info("Таблица user_messages уже существует")
        return True
    
    try:
        async with engine.begin() as conn:
            db_type = await get_database_type()
            
            if db_type == 'sqlite':
                create_sql = """
                CREATE TABLE user_messages (
                    id INTEGER PRIMARY KEY AUTOINCREMENT,
                    message_text TEXT NOT NULL,
                    is_active BOOLEAN DEFAULT 1,
                    sort_order INTEGER DEFAULT 0,
                    created_by INTEGER NULL,
                    created_at DATETIME DEFAULT CURRENT_TIMESTAMP,
                    updated_at DATETIME DEFAULT CURRENT_TIMESTAMP,
                    FOREIGN KEY (created_by) REFERENCES users(id) ON DELETE SET NULL
                );
                
                CREATE INDEX idx_user_messages_active ON user_messages(is_active);
                CREATE INDEX idx_user_messages_sort ON user_messages(sort_order, created_at);
                """
                
            elif db_type == 'postgresql':
                create_sql = """
                CREATE TABLE user_messages (
                    id SERIAL PRIMARY KEY,
                    message_text TEXT NOT NULL,
                    is_active BOOLEAN DEFAULT TRUE,
                    sort_order INTEGER DEFAULT 0,
                    created_by INTEGER NULL,
                    created_at TIMESTAMP DEFAULT CURRENT_TIMESTAMP,
                    updated_at TIMESTAMP DEFAULT CURRENT_TIMESTAMP,
                    FOREIGN KEY (created_by) REFERENCES users(id) ON DELETE SET NULL
                );
                
                CREATE INDEX idx_user_messages_active ON user_messages(is_active);
                CREATE INDEX idx_user_messages_sort ON user_messages(sort_order, created_at);
                """
                
            elif db_type == 'mysql':
                create_sql = """
                CREATE TABLE user_messages (
                    id INT AUTO_INCREMENT PRIMARY KEY,
                    message_text TEXT NOT NULL,
                    is_active BOOLEAN DEFAULT TRUE,
                    sort_order INT DEFAULT 0,
                    created_by INT NULL,
                    created_at DATETIME DEFAULT CURRENT_TIMESTAMP,
                    updated_at DATETIME DEFAULT CURRENT_TIMESTAMP ON UPDATE CURRENT_TIMESTAMP,
                    FOREIGN KEY (created_by) REFERENCES users(id) ON DELETE SET NULL
                );
                
                CREATE INDEX idx_user_messages_active ON user_messages(is_active);
                CREATE INDEX idx_user_messages_sort ON user_messages(sort_order, created_at);
                """
            else:
                logger.error(f"Неподдерживаемый тип БД для создания таблицы: {db_type}")
                return False
            
            await conn.execute(text(create_sql))
            logger.info("Таблица user_messages успешно создана")
            return True
            
    except Exception as e:
        logger.error(f"Ошибка создания таблицы user_messages: {e}")
        return False


async def ensure_promo_groups_setup():
    logger.info("=== НАСТРОЙКА ПРОМО ГРУПП ===")

    try:
        db_type = await get_database_type()
        promo_table_exists = await check_table_exists("promo_groups")

        if not promo_table_exists:
            async with engine.begin() as conn:
                if db_type == "sqlite":
                    await conn.execute(
                        text(
                            """
                            CREATE TABLE IF NOT EXISTS promo_groups (
                                id INTEGER PRIMARY KEY AUTOINCREMENT,
                                name VARCHAR(255) NOT NULL,
                                server_discount_percent INTEGER NOT NULL DEFAULT 0,
                                traffic_discount_percent INTEGER NOT NULL DEFAULT 0,
                                device_discount_percent INTEGER NOT NULL DEFAULT 0,
                                is_default BOOLEAN NOT NULL DEFAULT 0,
                                created_at DATETIME DEFAULT CURRENT_TIMESTAMP,
                                updated_at DATETIME DEFAULT CURRENT_TIMESTAMP
                            )
                        """
                        )
                    )
                    await conn.execute(
                        text(
                            "CREATE UNIQUE INDEX IF NOT EXISTS uq_promo_groups_name ON promo_groups(name)"
                        )
                    )
                elif db_type == "postgresql":
                    await conn.execute(
                        text(
                            """
                            CREATE TABLE IF NOT EXISTS promo_groups (
                                id SERIAL PRIMARY KEY,
                                name VARCHAR(255) NOT NULL,
                                server_discount_percent INTEGER NOT NULL DEFAULT 0,
                                traffic_discount_percent INTEGER NOT NULL DEFAULT 0,
                                device_discount_percent INTEGER NOT NULL DEFAULT 0,
                                is_default BOOLEAN NOT NULL DEFAULT FALSE,
                                created_at TIMESTAMP WITHOUT TIME ZONE DEFAULT CURRENT_TIMESTAMP,
                                updated_at TIMESTAMP WITHOUT TIME ZONE DEFAULT CURRENT_TIMESTAMP,
                                CONSTRAINT uq_promo_groups_name UNIQUE (name)
                            )
                        """
                        )
                    )
                elif db_type == "mysql":
                    await conn.execute(
                        text(
                            """
                            CREATE TABLE IF NOT EXISTS promo_groups (
                                id INT AUTO_INCREMENT PRIMARY KEY,
                                name VARCHAR(255) NOT NULL,
                                server_discount_percent INT NOT NULL DEFAULT 0,
                                traffic_discount_percent INT NOT NULL DEFAULT 0,
                                device_discount_percent INT NOT NULL DEFAULT 0,
                                is_default TINYINT(1) NOT NULL DEFAULT 0,
                                created_at DATETIME DEFAULT CURRENT_TIMESTAMP,
                                updated_at DATETIME DEFAULT CURRENT_TIMESTAMP ON UPDATE CURRENT_TIMESTAMP,
                                UNIQUE KEY uq_promo_groups_name (name)
                            ) ENGINE=InnoDB
                        """
                        )
                    )
                else:
                    logger.error(f"Неподдерживаемый тип БД для promo_groups: {db_type}")
                    return False

            logger.info("Создана таблица promo_groups")

        if db_type == "postgresql" and not await check_constraint_exists(
            "promo_groups", "uq_promo_groups_name"
        ):
            try:
                async with engine.begin() as conn:
                    await conn.execute(
                        text(
                            "ALTER TABLE promo_groups ADD CONSTRAINT uq_promo_groups_name UNIQUE (name)"
                        )
                    )
            except Exception as e:
                logger.warning(
                    f"Не удалось добавить уникальное ограничение uq_promo_groups_name: {e}"
                )

        period_discounts_column_exists = await check_column_exists(
            "promo_groups", "period_discounts"
        )

        if not period_discounts_column_exists:
            if db_type == "sqlite":
                async with engine.begin() as conn:
                    await conn.execute(
                        text("ALTER TABLE promo_groups ADD COLUMN period_discounts JSON")
                    )
                async with engine.begin() as conn:
                    await conn.execute(
                        text("UPDATE promo_groups SET period_discounts = '{}' WHERE period_discounts IS NULL")
                    )
            elif db_type == "postgresql":
                async with engine.begin() as conn:
                    await conn.execute(
                        text(
                            "ALTER TABLE promo_groups ADD COLUMN period_discounts JSONB"
                        )
                    )
                async with engine.begin() as conn:
                    await conn.execute(
                        text(
                            "UPDATE promo_groups SET period_discounts = '{}'::jsonb WHERE period_discounts IS NULL"
                        )
                    )
            elif db_type == "mysql":
                async with engine.begin() as conn:
                    await conn.execute(
                        text("ALTER TABLE promo_groups ADD COLUMN period_discounts JSON")
                    )
                async with engine.begin() as conn:
                    await conn.execute(
                        text(
                            "UPDATE promo_groups SET period_discounts = JSON_OBJECT() WHERE period_discounts IS NULL"
                        )
                    )
            else:
                logger.error(
                    f"Неподдерживаемый тип БД для promo_groups.period_discounts: {db_type}"
                )
                return False

            logger.info("Добавлена колонка promo_groups.period_discounts")

        auto_assign_column_exists = await check_column_exists(
            "promo_groups", "auto_assign_total_spent_kopeks"
        )

        if not auto_assign_column_exists:
            async with engine.begin() as conn:
                if db_type == "sqlite":
                    await conn.execute(
                        text(
                            "ALTER TABLE promo_groups ADD COLUMN auto_assign_total_spent_kopeks INTEGER DEFAULT 0"
                        )
                    )
                elif db_type == "postgresql":
                    await conn.execute(
                        text(
                            "ALTER TABLE promo_groups ADD COLUMN auto_assign_total_spent_kopeks INTEGER DEFAULT 0"
                        )
                    )
                elif db_type == "mysql":
                    await conn.execute(
                        text(
                            "ALTER TABLE promo_groups ADD COLUMN auto_assign_total_spent_kopeks INT DEFAULT 0"
                        )
                    )
                else:
                    logger.error(
                        f"Неподдерживаемый тип БД для promo_groups.auto_assign_total_spent_kopeks: {db_type}"
                    )
                    return False

            logger.info(
                "Добавлена колонка promo_groups.auto_assign_total_spent_kopeks"
            )

        addon_discount_column_exists = await check_column_exists(
            "promo_groups", "apply_discounts_to_addons"
        )

        if not addon_discount_column_exists:
            if db_type == "sqlite":
                async with engine.begin() as conn:
                    await conn.execute(
                        text(
                            "ALTER TABLE promo_groups ADD COLUMN apply_discounts_to_addons BOOLEAN NOT NULL DEFAULT 1"
                        )
                    )
                async with engine.begin() as conn:
                    await conn.execute(
                        text(
                            "UPDATE promo_groups SET apply_discounts_to_addons = 1 WHERE apply_discounts_to_addons IS NULL"
                        )
                    )
            elif db_type == "postgresql":
                async with engine.begin() as conn:
                    await conn.execute(
                        text(
                            "ALTER TABLE promo_groups ADD COLUMN apply_discounts_to_addons BOOLEAN NOT NULL DEFAULT TRUE"
                        )
                    )
                async with engine.begin() as conn:
                    await conn.execute(
                        text(
                            "UPDATE promo_groups SET apply_discounts_to_addons = TRUE WHERE apply_discounts_to_addons IS NULL"
                        )
                    )
            elif db_type == "mysql":
                async with engine.begin() as conn:
                    await conn.execute(
                        text(
                            "ALTER TABLE promo_groups ADD COLUMN apply_discounts_to_addons TINYINT(1) NOT NULL DEFAULT 1"
                        )
                    )
                async with engine.begin() as conn:
                    await conn.execute(
                        text(
                            "UPDATE promo_groups SET apply_discounts_to_addons = 1 WHERE apply_discounts_to_addons IS NULL"
                        )
                    )
            else:
                logger.error(
                    f"Неподдерживаемый тип БД для promo_groups.apply_discounts_to_addons: {db_type}"
                )
                return False

            logger.info(
                "Добавлена колонка promo_groups.apply_discounts_to_addons"
            )

        column_exists = await check_column_exists("users", "promo_group_id")

        if not column_exists:
            async with engine.begin() as conn:
                if db_type == "sqlite":
                    await conn.execute(text("ALTER TABLE users ADD COLUMN promo_group_id INTEGER"))
                elif db_type == "postgresql":
                    await conn.execute(text("ALTER TABLE users ADD COLUMN promo_group_id INTEGER"))
                elif db_type == "mysql":
                    await conn.execute(text("ALTER TABLE users ADD COLUMN promo_group_id INT"))
                else:
                    logger.error(f"Неподдерживаемый тип БД для promo_group_id: {db_type}")
                    return False

            logger.info("Добавлена колонка users.promo_group_id")

        auto_promo_flag_exists = await check_column_exists(
            "users", "auto_promo_group_assigned"
        )

        if not auto_promo_flag_exists:
            async with engine.begin() as conn:
                if db_type == "sqlite":
                    await conn.execute(
                        text(
                            "ALTER TABLE users ADD COLUMN auto_promo_group_assigned BOOLEAN DEFAULT 0"
                        )
                    )
                elif db_type == "postgresql":
                    await conn.execute(
                        text(
                            "ALTER TABLE users ADD COLUMN auto_promo_group_assigned BOOLEAN DEFAULT FALSE"
                        )
                    )
                elif db_type == "mysql":
                    await conn.execute(
                        text(
                            "ALTER TABLE users ADD COLUMN auto_promo_group_assigned TINYINT(1) DEFAULT 0"
                        )
                    )
                else:
                    logger.error(
                        f"Неподдерживаемый тип БД для users.auto_promo_group_assigned: {db_type}"
                    )
                    return False

            logger.info("Добавлена колонка users.auto_promo_group_assigned")

        threshold_column_exists = await check_column_exists(
            "users", "auto_promo_group_threshold_kopeks"
        )

        if not threshold_column_exists:
            async with engine.begin() as conn:
                if db_type == "sqlite":
                    await conn.execute(
                        text(
                            "ALTER TABLE users ADD COLUMN auto_promo_group_threshold_kopeks INTEGER NOT NULL DEFAULT 0"
                        )
                    )
                elif db_type == "postgresql":
                    await conn.execute(
                        text(
                            "ALTER TABLE users ADD COLUMN auto_promo_group_threshold_kopeks BIGINT NOT NULL DEFAULT 0"
                        )
                    )
                elif db_type == "mysql":
                    await conn.execute(
                        text(
                            "ALTER TABLE users ADD COLUMN auto_promo_group_threshold_kopeks BIGINT NOT NULL DEFAULT 0"
                        )
                    )
                else:
                    logger.error(
                        f"Неподдерживаемый тип БД для users.auto_promo_group_threshold_kopeks: {db_type}"
                    )
                    return False

            logger.info(
                "Добавлена колонка users.auto_promo_group_threshold_kopeks"
            )

        index_exists = await check_index_exists("users", "ix_users_promo_group_id")

        if not index_exists:
            try:
                async with engine.begin() as conn:
                    if db_type == "sqlite":
                        await conn.execute(
                            text("CREATE INDEX IF NOT EXISTS ix_users_promo_group_id ON users(promo_group_id)")
                        )
                    elif db_type == "postgresql":
                        await conn.execute(
                            text("CREATE INDEX IF NOT EXISTS ix_users_promo_group_id ON users(promo_group_id)")
                        )
                    elif db_type == "mysql":
                        await conn.execute(
                            text("CREATE INDEX ix_users_promo_group_id ON users(promo_group_id)")
                        )
                logger.info("Создан индекс ix_users_promo_group_id")
            except Exception as e:
                logger.warning(f"Не удалось создать индекс ix_users_promo_group_id: {e}")

        default_group_name = "Базовый юзер"
        default_group_id = None

        async with engine.begin() as conn:
            result = await conn.execute(
                text(
                    "SELECT id, is_default FROM promo_groups WHERE name = :name LIMIT 1"
                ),
                {"name": default_group_name},
            )
            row = result.fetchone()

            if row:
                default_group_id = row[0]
                if not row[1]:
                    await conn.execute(
                        text(
                            "UPDATE promo_groups SET is_default = :is_default WHERE id = :group_id"
                        ),
                        {"is_default": True, "group_id": default_group_id},
                    )
            else:
                result = await conn.execute(
                    text(
                        "SELECT id FROM promo_groups WHERE is_default = :is_default LIMIT 1"
                    ),
                    {"is_default": True},
                )
                existing_default = result.fetchone()

                if existing_default:
                    default_group_id = existing_default[0]
                else:
                    await conn.execute(
                        text(
                            """
                            INSERT INTO promo_groups (
                                name,
                                server_discount_percent,
                                traffic_discount_percent,
                                device_discount_percent,
                                is_default
                            ) VALUES (:name, 0, 0, 0, :is_default)
                        """
                        ),
                        {"name": default_group_name, "is_default": True},
                    )

                    result = await conn.execute(
                        text(
                            "SELECT id FROM promo_groups WHERE name = :name LIMIT 1"
                        ),
                        {"name": default_group_name},
                    )
                    row = result.fetchone()
                    default_group_id = row[0] if row else None

            if default_group_id is None:
                logger.error("Не удалось определить идентификатор базовой промо-группы")
                return False

            await conn.execute(
                text(
                    """
                    UPDATE users
                    SET promo_group_id = :group_id
                    WHERE promo_group_id IS NULL
                """
                ),
                {"group_id": default_group_id},
            )

        if db_type == "postgresql":
            constraint_exists = await check_constraint_exists(
                "users", "fk_users_promo_group_id_promo_groups"
            )
            if not constraint_exists:
                try:
                    async with engine.begin() as conn:
                        await conn.execute(
                            text(
                                """
                                ALTER TABLE users
                                ADD CONSTRAINT fk_users_promo_group_id_promo_groups
                                FOREIGN KEY (promo_group_id)
                                REFERENCES promo_groups(id)
                                ON DELETE RESTRICT
                            """
                            )
                        )
                    logger.info("Добавлен внешний ключ users -> promo_groups")
                except Exception as e:
                    logger.warning(
                        f"Не удалось добавить внешний ключ users.promo_group_id: {e}"
                    )

            try:
                async with engine.begin() as conn:
                    await conn.execute(
                        text(
                            "ALTER TABLE users ALTER COLUMN promo_group_id SET NOT NULL"
                        )
                    )
            except Exception as e:
                logger.warning(
                    f"Не удалось сделать users.promo_group_id NOT NULL: {e}"
                )

        elif db_type == "mysql":
            constraint_exists = await check_constraint_exists(
                "users", "fk_users_promo_group_id_promo_groups"
            )
            if not constraint_exists:
                try:
                    async with engine.begin() as conn:
                        await conn.execute(
                            text(
                                """
                                ALTER TABLE users
                                ADD CONSTRAINT fk_users_promo_group_id_promo_groups
                                FOREIGN KEY (promo_group_id)
                                REFERENCES promo_groups(id)
                                ON DELETE RESTRICT
                            """
                            )
                        )
                    logger.info("Добавлен внешний ключ users -> promo_groups")
                except Exception as e:
                    logger.warning(
                        f"Не удалось добавить внешний ключ users.promo_group_id: {e}"
                    )

            try:
                async with engine.begin() as conn:
                    await conn.execute(
                        text(
                            "ALTER TABLE users MODIFY promo_group_id INT NOT NULL"
                        )
                    )
            except Exception as e:
                logger.warning(
                    f"Не удалось сделать users.promo_group_id NOT NULL: {e}"
                )

        logger.info("✅ Промо группы настроены")
        return True

    except Exception as e:
        logger.error(f"Ошибка настройки промо групп: {e}")
        return False


<<<<<<< HEAD
=======
async def ensure_user_auto_promo_columns() -> bool:
    """Гарантирует наличие колонок автоназначения промо-групп у пользователей."""

    try:
        db_type = await get_database_type()

        async with engine.begin() as conn:
            # Колонка-флаг автоназначения промогруппы
            if db_type == "sqlite":
                if not await check_column_exists("users", "auto_promo_group_assigned"):
                    await conn.execute(
                        text(
                            "ALTER TABLE users ADD COLUMN auto_promo_group_assigned BOOLEAN DEFAULT 0"
                        )
                    )
                    logger.info("Добавлена колонка users.auto_promo_group_assigned")
            elif db_type == "postgresql":
                await conn.execute(
                    text(
                        "ALTER TABLE users "
                        "ADD COLUMN IF NOT EXISTS auto_promo_group_assigned "
                        "BOOLEAN NOT NULL DEFAULT FALSE"
                    )
                )
            elif db_type == "mysql":
                await conn.execute(
                    text(
                        "ALTER TABLE users "
                        "ADD COLUMN IF NOT EXISTS auto_promo_group_assigned "
                        "TINYINT(1) NOT NULL DEFAULT 0"
                    )
                )
            else:
                logger.error(
                    f"Неподдерживаемый тип БД для users.auto_promo_group_assigned: {db_type}"
                )
                return False

            # Колонка для порога последней авто-промогруппы
            if db_type == "sqlite":
                if not await check_column_exists(
                    "users", "auto_promo_group_threshold_kopeks"
                ):
                    await conn.execute(
                        text(
                            "ALTER TABLE users "
                            "ADD COLUMN auto_promo_group_threshold_kopeks "
                            "INTEGER NOT NULL DEFAULT 0"
                        )
                    )
                    logger.info(
                        "Добавлена колонка users.auto_promo_group_threshold_kopeks"
                    )
            elif db_type == "postgresql":
                await conn.execute(
                    text(
                        "ALTER TABLE users "
                        "ADD COLUMN IF NOT EXISTS auto_promo_group_threshold_kopeks "
                        "BIGINT NOT NULL DEFAULT 0"
                    )
                )
            elif db_type == "mysql":
                await conn.execute(
                    text(
                        "ALTER TABLE users "
                        "ADD COLUMN IF NOT EXISTS auto_promo_group_threshold_kopeks "
                        "BIGINT NOT NULL DEFAULT 0"
                    )
                )
            else:
                logger.error(
                    f"Неподдерживаемый тип БД для users.auto_promo_group_threshold_kopeks: {db_type}"
                )
                return False

            # Стандартизируем значения по умолчанию, если ранее были NULL
            if db_type == "sqlite":
                await conn.execute(
                    text(
                        "UPDATE users SET auto_promo_group_assigned = 0 "
                        "WHERE auto_promo_group_assigned IS NULL"
                    )
                )
                await conn.execute(
                    text(
                        "UPDATE users SET auto_promo_group_threshold_kopeks = 0 "
                        "WHERE auto_promo_group_threshold_kopeks IS NULL"
                    )
                )
            else:
                await conn.execute(
                    text(
                        "UPDATE users SET auto_promo_group_assigned = FALSE "
                        "WHERE auto_promo_group_assigned IS NULL"
                    )
                )
                await conn.execute(
                    text(
                        "UPDATE users SET auto_promo_group_threshold_kopeks = 0 "
                        "WHERE auto_promo_group_threshold_kopeks IS NULL"
                    )
                )

        return True

    except Exception as error:
        logger.error(
            f"Ошибка обеспечения колонок авто промогрупп у пользователей: {error}"
        )
        return False

>>>>>>> beabaaa5
async def add_welcome_text_is_enabled_column():
    column_exists = await check_column_exists('welcome_texts', 'is_enabled')
    if column_exists:
        logger.info("Колонка is_enabled уже существует в таблице welcome_texts")
        return True
    
    try:
        async with engine.begin() as conn:
            db_type = await get_database_type()
            
            if db_type == 'sqlite':
                alter_sql = "ALTER TABLE welcome_texts ADD COLUMN is_enabled BOOLEAN DEFAULT 1 NOT NULL"
            elif db_type == 'postgresql':
                alter_sql = "ALTER TABLE welcome_texts ADD COLUMN is_enabled BOOLEAN DEFAULT TRUE NOT NULL"
            elif db_type == 'mysql':
                alter_sql = "ALTER TABLE welcome_texts ADD COLUMN is_enabled BOOLEAN DEFAULT TRUE NOT NULL"
            else:
                logger.error(f"Неподдерживаемый тип БД для добавления колонки: {db_type}")
                return False
            
            await conn.execute(text(alter_sql))
            logger.info("✅ Поле is_enabled добавлено в таблицу welcome_texts")
            
            if db_type == 'sqlite':
                update_sql = "UPDATE welcome_texts SET is_enabled = 1 WHERE is_enabled IS NULL"
            else:
                update_sql = "UPDATE welcome_texts SET is_enabled = TRUE WHERE is_enabled IS NULL"
            
            result = await conn.execute(text(update_sql))
            updated_count = result.rowcount
            logger.info(f"Обновлено {updated_count} существующих записей welcome_texts")
            
            return True
            
    except Exception as e:
        logger.error(f"Ошибка при добавлении поля is_enabled: {e}")
        return False

async def create_welcome_texts_table():
    table_exists = await check_table_exists('welcome_texts')
    if table_exists:
        logger.info("Таблица welcome_texts уже существует")
        return await add_welcome_text_is_enabled_column()
    
    try:
        async with engine.begin() as conn:
            db_type = await get_database_type()
            
            if db_type == 'sqlite':
                create_sql = """
                CREATE TABLE welcome_texts (
                    id INTEGER PRIMARY KEY AUTOINCREMENT,
                    text_content TEXT NOT NULL,
                    is_active BOOLEAN DEFAULT 1,
                    is_enabled BOOLEAN DEFAULT 1 NOT NULL,
                    created_by INTEGER NULL,
                    created_at DATETIME DEFAULT CURRENT_TIMESTAMP,
                    updated_at DATETIME DEFAULT CURRENT_TIMESTAMP,
                    FOREIGN KEY (created_by) REFERENCES users(id) ON DELETE SET NULL
                );
                
                CREATE INDEX idx_welcome_texts_active ON welcome_texts(is_active);
                CREATE INDEX idx_welcome_texts_enabled ON welcome_texts(is_enabled);
                CREATE INDEX idx_welcome_texts_updated ON welcome_texts(updated_at);
                """
                
            elif db_type == 'postgresql':
                create_sql = """
                CREATE TABLE welcome_texts (
                    id SERIAL PRIMARY KEY,
                    text_content TEXT NOT NULL,
                    is_active BOOLEAN DEFAULT TRUE,
                    is_enabled BOOLEAN DEFAULT TRUE NOT NULL,
                    created_by INTEGER NULL,
                    created_at TIMESTAMP DEFAULT CURRENT_TIMESTAMP,
                    updated_at TIMESTAMP DEFAULT CURRENT_TIMESTAMP,
                    FOREIGN KEY (created_by) REFERENCES users(id) ON DELETE SET NULL
                );
                
                CREATE INDEX idx_welcome_texts_active ON welcome_texts(is_active);
                CREATE INDEX idx_welcome_texts_enabled ON welcome_texts(is_enabled);
                CREATE INDEX idx_welcome_texts_updated ON welcome_texts(updated_at);
                """
                
            elif db_type == 'mysql':
                create_sql = """
                CREATE TABLE welcome_texts (
                    id INT AUTO_INCREMENT PRIMARY KEY,
                    text_content TEXT NOT NULL,
                    is_active BOOLEAN DEFAULT TRUE,
                    is_enabled BOOLEAN DEFAULT TRUE NOT NULL,
                    created_by INT NULL,
                    created_at DATETIME DEFAULT CURRENT_TIMESTAMP,
                    updated_at DATETIME DEFAULT CURRENT_TIMESTAMP ON UPDATE CURRENT_TIMESTAMP,
                    FOREIGN KEY (created_by) REFERENCES users(id) ON DELETE SET NULL
                );
                
                CREATE INDEX idx_welcome_texts_active ON welcome_texts(is_active);
                CREATE INDEX idx_welcome_texts_enabled ON welcome_texts(is_enabled);
                CREATE INDEX idx_welcome_texts_updated ON welcome_texts(updated_at);
                """
            else:
                logger.error(f"Неподдерживаемый тип БД для создания таблицы: {db_type}")
                return False
            
            await conn.execute(text(create_sql))
            logger.info("✅ Таблица welcome_texts успешно создана с полем is_enabled")
            return True
            
    except Exception as e:
        logger.error(f"Ошибка создания таблицы welcome_texts: {e}")
        return False

async def add_media_fields_to_broadcast_history():
    logger.info("=== ДОБАВЛЕНИЕ ПОЛЕЙ МЕДИА В BROADCAST_HISTORY ===")
    
    media_fields = {
        'has_media': 'BOOLEAN DEFAULT FALSE',
        'media_type': 'VARCHAR(20)',
        'media_file_id': 'VARCHAR(255)', 
        'media_caption': 'TEXT'
    }
    
    try:
        async with engine.begin() as conn:
            db_type = await get_database_type()
            
            for field_name, field_type in media_fields.items():
                field_exists = await check_column_exists('broadcast_history', field_name)
                
                if not field_exists:
                    logger.info(f"Добавление поля {field_name} в таблицу broadcast_history")
                    
                    if db_type == 'sqlite':
                        if 'BOOLEAN' in field_type:
                            field_type = field_type.replace('BOOLEAN DEFAULT FALSE', 'BOOLEAN DEFAULT 0')
                    elif db_type == 'postgresql':
                        if 'BOOLEAN' in field_type:
                            field_type = field_type.replace('BOOLEAN DEFAULT FALSE', 'BOOLEAN DEFAULT FALSE')
                    elif db_type == 'mysql':
                        if 'BOOLEAN' in field_type:
                            field_type = field_type.replace('BOOLEAN DEFAULT FALSE', 'BOOLEAN DEFAULT FALSE')
                    
                    alter_sql = f"ALTER TABLE broadcast_history ADD COLUMN {field_name} {field_type}"
                    await conn.execute(text(alter_sql))
                    logger.info(f"✅ Поле {field_name} успешно добавлено")
                else:
                    logger.info(f"Поле {field_name} уже существует в broadcast_history")
            
            logger.info("✅ Все поля медиа в broadcast_history готовы")
            return True
            
    except Exception as e:
        logger.error(f"Ошибка при добавлении полей медиа в broadcast_history: {e}")
        return False


async def add_ticket_reply_block_columns():
    try:
        col_perm_exists = await check_column_exists('tickets', 'user_reply_block_permanent')
        col_until_exists = await check_column_exists('tickets', 'user_reply_block_until')

        if col_perm_exists and col_until_exists:
            return True

        async with engine.begin() as conn:
            db_type = await get_database_type()

            if not col_perm_exists:
                if db_type == 'sqlite':
                    alter_sql = "ALTER TABLE tickets ADD COLUMN user_reply_block_permanent BOOLEAN DEFAULT 0 NOT NULL"
                elif db_type == 'postgresql':
                    alter_sql = "ALTER TABLE tickets ADD COLUMN user_reply_block_permanent BOOLEAN DEFAULT FALSE NOT NULL"
                elif db_type == 'mysql':
                    alter_sql = "ALTER TABLE tickets ADD COLUMN user_reply_block_permanent BOOLEAN DEFAULT FALSE NOT NULL"
                else:
                    logger.error(f"Неподдерживаемый тип БД для добавления user_reply_block_permanent: {db_type}")
                    return False
                await conn.execute(text(alter_sql))
                logger.info("✅ Добавлена колонка tickets.user_reply_block_permanent")

            if not col_until_exists:
                if db_type == 'sqlite':
                    alter_sql = "ALTER TABLE tickets ADD COLUMN user_reply_block_until DATETIME NULL"
                elif db_type == 'postgresql':
                    alter_sql = "ALTER TABLE tickets ADD COLUMN user_reply_block_until TIMESTAMP NULL"
                elif db_type == 'mysql':
                    alter_sql = "ALTER TABLE tickets ADD COLUMN user_reply_block_until DATETIME NULL"
                else:
                    logger.error(f"Неподдерживаемый тип БД для добавления user_reply_block_until: {db_type}")
                    return False
                await conn.execute(text(alter_sql))
                logger.info("✅ Добавлена колонка tickets.user_reply_block_until")

            return True
    except Exception as e:
        logger.error(f"Ошибка добавления колонок блокировок в tickets: {e}")
        return False


async def add_ticket_sla_columns():
    try:
        col_exists = await check_column_exists('tickets', 'last_sla_reminder_at')
        if col_exists:
            return True
        async with engine.begin() as conn:
            db_type = await get_database_type()
            if db_type == 'sqlite':
                alter_sql = "ALTER TABLE tickets ADD COLUMN last_sla_reminder_at DATETIME NULL"
            elif db_type == 'postgresql':
                alter_sql = "ALTER TABLE tickets ADD COLUMN last_sla_reminder_at TIMESTAMP NULL"
            elif db_type == 'mysql':
                alter_sql = "ALTER TABLE tickets ADD COLUMN last_sla_reminder_at DATETIME NULL"
            else:
                logger.error(f"Неподдерживаемый тип БД для добавления last_sla_reminder_at: {db_type}")
                return False
            await conn.execute(text(alter_sql))
            logger.info("✅ Добавлена колонка tickets.last_sla_reminder_at")
            return True
    except Exception as e:
        logger.error(f"Ошибка добавления SLA колонки в tickets: {e}")
        return False


async def add_subscription_crypto_link_column() -> bool:
    column_exists = await check_column_exists('subscriptions', 'subscription_crypto_link')
    if column_exists:
        logger.info("ℹ️ Колонка subscription_crypto_link уже существует")
        return True

    try:
        async with engine.begin() as conn:
            db_type = await get_database_type()

            if db_type == 'sqlite':
                await conn.execute(text("ALTER TABLE subscriptions ADD COLUMN subscription_crypto_link TEXT"))
            elif db_type == 'postgresql':
                await conn.execute(text("ALTER TABLE subscriptions ADD COLUMN subscription_crypto_link VARCHAR"))
            elif db_type == 'mysql':
                await conn.execute(text("ALTER TABLE subscriptions ADD COLUMN subscription_crypto_link VARCHAR(512)"))
            else:
                logger.error(f"Неподдерживаемый тип БД для добавления subscription_crypto_link: {db_type}")
                return False

            await conn.execute(text(
                "UPDATE subscriptions SET subscription_crypto_link = subscription_url "
                "WHERE subscription_crypto_link IS NULL OR subscription_crypto_link = ''"
            ))

        logger.info("✅ Добавлена колонка subscription_crypto_link в таблицу subscriptions")
        return True
    except Exception as e:
        logger.error(f"Ошибка добавления колонки subscription_crypto_link: {e}")
        return False


async def fix_foreign_keys_for_user_deletion():
    try:
        async with engine.begin() as conn:
            db_type = await get_database_type()
            
            if db_type == 'postgresql':
                try:
                    await conn.execute(text("""
                        ALTER TABLE user_messages 
                        DROP CONSTRAINT IF EXISTS user_messages_created_by_fkey;
                    """))
                    
                    await conn.execute(text("""
                        ALTER TABLE user_messages 
                        ADD CONSTRAINT user_messages_created_by_fkey 
                        FOREIGN KEY (created_by) REFERENCES users(id) ON DELETE SET NULL;
                    """))
                    logger.info("Обновлен внешний ключ user_messages.created_by")
                except Exception as e:
                    logger.warning(f"Ошибка обновления FK user_messages: {e}")
                
                try:
                    await conn.execute(text("""
                        ALTER TABLE promocodes 
                        DROP CONSTRAINT IF EXISTS promocodes_created_by_fkey;
                    """))
                    
                    await conn.execute(text("""
                        ALTER TABLE promocodes 
                        ADD CONSTRAINT promocodes_created_by_fkey 
                        FOREIGN KEY (created_by) REFERENCES users(id) ON DELETE SET NULL;
                    """))
                    logger.info("Обновлен внешний ключ promocodes.created_by")
                except Exception as e:
                    logger.warning(f"Ошибка обновления FK promocodes: {e}")
            
            logger.info("Внешние ключи обновлены для безопасного удаления пользователей")
            return True
            
    except Exception as e:
        logger.error(f"Ошибка обновления внешних ключей: {e}")
        return False

async def add_referral_system_columns():
    logger.info("=== МИГРАЦИЯ РЕФЕРАЛЬНОЙ СИСТЕМЫ ===")
    
    try:
        async with engine.begin() as conn:
            db_type = await get_database_type()
            
            column_exists = await check_column_exists('users', 'has_made_first_topup')
            
            if not column_exists:
                logger.info("Добавление колонки has_made_first_topup в таблицу users")
                
                if db_type == 'sqlite':
                    column_def = 'BOOLEAN DEFAULT 0'
                else:
                    column_def = 'BOOLEAN DEFAULT FALSE'
                
                await conn.execute(text(f"ALTER TABLE users ADD COLUMN has_made_first_topup {column_def}"))
                logger.info("Колонка has_made_first_topup успешно добавлена")
                
                logger.info("Обновление существующих пользователей...")
                
                if db_type == 'sqlite':
                    update_sql = """
                        UPDATE users 
                        SET has_made_first_topup = 1 
                        WHERE balance_kopeks > 0 OR has_had_paid_subscription = 1
                    """
                else:
                    update_sql = """
                        UPDATE users 
                        SET has_made_first_topup = TRUE 
                        WHERE balance_kopeks > 0 OR has_had_paid_subscription = TRUE
                    """
                
                result = await conn.execute(text(update_sql))
                updated_count = result.rowcount
                
                logger.info(f"Обновлено {updated_count} пользователей с has_made_first_topup = TRUE")
                logger.info("✅ Миграция реферальной системы завершена")
                
                return True
            else:
                logger.info("Колонка has_made_first_topup уже существует")
                return True
                
    except Exception as e:
        logger.error(f"Ошибка миграции реферальной системы: {e}")
        return False

async def create_subscription_conversions_table():
    table_exists = await check_table_exists('subscription_conversions')
    if table_exists:
        logger.info("Таблица subscription_conversions уже существует")
        return True
    
    try:
        async with engine.begin() as conn:
            db_type = await get_database_type()
            
            if db_type == 'sqlite':
                create_sql = """
                CREATE TABLE subscription_conversions (
                    id INTEGER PRIMARY KEY AUTOINCREMENT,
                    user_id INTEGER NOT NULL,
                    converted_at DATETIME DEFAULT CURRENT_TIMESTAMP,
                    trial_duration_days INTEGER NULL,
                    payment_method VARCHAR(50) NULL,
                    first_payment_amount_kopeks INTEGER NULL,
                    first_paid_period_days INTEGER NULL,
                    created_at DATETIME DEFAULT CURRENT_TIMESTAMP,
                    FOREIGN KEY (user_id) REFERENCES users(id)
                );
                
                CREATE INDEX idx_subscription_conversions_user_id ON subscription_conversions(user_id);
                CREATE INDEX idx_subscription_conversions_converted_at ON subscription_conversions(converted_at);
                """
                
            elif db_type == 'postgresql':
                create_sql = """
                CREATE TABLE subscription_conversions (
                    id SERIAL PRIMARY KEY,
                    user_id INTEGER NOT NULL,
                    converted_at TIMESTAMP DEFAULT CURRENT_TIMESTAMP,
                    trial_duration_days INTEGER NULL,
                    payment_method VARCHAR(50) NULL,
                    first_payment_amount_kopeks INTEGER NULL,
                    first_paid_period_days INTEGER NULL,
                    created_at TIMESTAMP DEFAULT CURRENT_TIMESTAMP,
                    FOREIGN KEY (user_id) REFERENCES users(id)
                );
                
                CREATE INDEX idx_subscription_conversions_user_id ON subscription_conversions(user_id);
                CREATE INDEX idx_subscription_conversions_converted_at ON subscription_conversions(converted_at);
                """
                
            elif db_type == 'mysql':
                create_sql = """
                CREATE TABLE subscription_conversions (
                    id INT AUTO_INCREMENT PRIMARY KEY,
                    user_id INT NOT NULL,
                    converted_at DATETIME DEFAULT CURRENT_TIMESTAMP,
                    trial_duration_days INT NULL,
                    payment_method VARCHAR(50) NULL,
                    first_payment_amount_kopeks INT NULL,
                    first_paid_period_days INT NULL,
                    created_at DATETIME DEFAULT CURRENT_TIMESTAMP,
                    FOREIGN KEY (user_id) REFERENCES users(id)
                );
                
                CREATE INDEX idx_subscription_conversions_user_id ON subscription_conversions(user_id);
                CREATE INDEX idx_subscription_conversions_converted_at ON subscription_conversions(converted_at);
                """
            else:
                logger.error(f"Неподдерживаемый тип БД для создания таблицы: {db_type}")
                return False
            
            await conn.execute(text(create_sql))
            logger.info("✅ Таблица subscription_conversions успешно создана")
            return True
            
    except Exception as e:
        logger.error(f"Ошибка создания таблицы subscription_conversions: {e}")
        return False

async def fix_subscription_duplicates_universal():
    async with engine.begin() as conn:
        db_type = await get_database_type()
        logger.info(f"Обнаружен тип базы данных: {db_type}")
        
        try:
            result = await conn.execute(text("""
                SELECT user_id, COUNT(*) as count 
                FROM subscriptions 
                GROUP BY user_id 
                HAVING COUNT(*) > 1
            """))
            
            duplicates = result.fetchall()
            
            if not duplicates:
                logger.info("Дублирующихся подписок не найдено")
                return 0
                
            logger.info(f"Найдено {len(duplicates)} пользователей с дублирующимися подписками")
            
            total_deleted = 0
            
            for user_id_row, count in duplicates:
                user_id = user_id_row
                
                if db_type == 'sqlite':
                    delete_result = await conn.execute(text("""
                        DELETE FROM subscriptions 
                        WHERE user_id = :user_id AND id NOT IN (
                            SELECT MAX(id) 
                            FROM subscriptions 
                            WHERE user_id = :user_id
                        )
                    """), {"user_id": user_id})
                    
                elif db_type in ['postgresql', 'mysql']:
                    delete_result = await conn.execute(text("""
                        DELETE FROM subscriptions 
                        WHERE user_id = :user_id AND id NOT IN (
                            SELECT max_id FROM (
                                SELECT MAX(id) as max_id
                                FROM subscriptions 
                                WHERE user_id = :user_id
                            ) as subquery
                        )
                    """), {"user_id": user_id})
                
                else:
                    subs_result = await conn.execute(text("""
                        SELECT id FROM subscriptions 
                        WHERE user_id = :user_id 
                        ORDER BY created_at DESC, id DESC
                    """), {"user_id": user_id})
                    
                    sub_ids = [row[0] for row in subs_result.fetchall()]
                    
                    if len(sub_ids) > 1:
                        ids_to_delete = sub_ids[1:]
                        for sub_id in ids_to_delete:
                            await conn.execute(text("""
                                DELETE FROM subscriptions WHERE id = :id
                            """), {"id": sub_id})
                        delete_result = type('Result', (), {'rowcount': len(ids_to_delete)})()
                    else:
                        delete_result = type('Result', (), {'rowcount': 0})()
                
                deleted_count = delete_result.rowcount
                total_deleted += deleted_count
                logger.info(f"Удалено {deleted_count} дублирующихся подписок для пользователя {user_id}")

            logger.info(f"Всего удалено дублирующихся подписок: {total_deleted}")
            return total_deleted

        except Exception as e:
            logger.error(f"Ошибка при очистке дублирующихся подписок: {e}")
            raise


async def ensure_server_promo_groups_setup() -> bool:
    logger.info("=== НАСТРОЙКА ДОСТУПА СЕРВЕРОВ К ПРОМОГРУППАМ ===")

    try:
        table_exists = await check_table_exists("server_squad_promo_groups")

        async with engine.begin() as conn:
            db_type = await get_database_type()

            if not table_exists:
                if db_type == "sqlite":
                    create_table_sql = """
                    CREATE TABLE server_squad_promo_groups (
                        server_squad_id INTEGER NOT NULL,
                        promo_group_id INTEGER NOT NULL,
                        PRIMARY KEY (server_squad_id, promo_group_id),
                        FOREIGN KEY (server_squad_id) REFERENCES server_squads(id) ON DELETE CASCADE,
                        FOREIGN KEY (promo_group_id) REFERENCES promo_groups(id) ON DELETE CASCADE
                    );
                    """
                    create_index_sql = """
                    CREATE INDEX IF NOT EXISTS idx_server_squad_promo_groups_promo ON server_squad_promo_groups(promo_group_id);
                    """
                elif db_type == "postgresql":
                    create_table_sql = """
                    CREATE TABLE server_squad_promo_groups (
                        server_squad_id INTEGER NOT NULL REFERENCES server_squads(id) ON DELETE CASCADE,
                        promo_group_id INTEGER NOT NULL REFERENCES promo_groups(id) ON DELETE CASCADE,
                        PRIMARY KEY (server_squad_id, promo_group_id)
                    );
                    """
                    create_index_sql = """
                    CREATE INDEX IF NOT EXISTS idx_server_squad_promo_groups_promo ON server_squad_promo_groups(promo_group_id);
                    """
                else:
                    create_table_sql = """
                    CREATE TABLE server_squad_promo_groups (
                        server_squad_id INT NOT NULL,
                        promo_group_id INT NOT NULL,
                        PRIMARY KEY (server_squad_id, promo_group_id),
                        FOREIGN KEY (server_squad_id) REFERENCES server_squads(id) ON DELETE CASCADE,
                        FOREIGN KEY (promo_group_id) REFERENCES promo_groups(id) ON DELETE CASCADE
                    );
                    """
                    create_index_sql = """
                    CREATE INDEX IF NOT EXISTS idx_server_squad_promo_groups_promo ON server_squad_promo_groups(promo_group_id);
                    """

                await conn.execute(text(create_table_sql))
                await conn.execute(text(create_index_sql))
                logger.info("✅ Таблица server_squad_promo_groups создана")
            else:
                logger.info("ℹ️ Таблица server_squad_promo_groups уже существует")

            default_query = (
                "SELECT id FROM promo_groups WHERE is_default IS TRUE LIMIT 1"
                if db_type == "postgresql"
                else "SELECT id FROM promo_groups WHERE is_default = 1 LIMIT 1"
            )
            default_result = await conn.execute(text(default_query))
            default_row = default_result.fetchone()

            if not default_row:
                logger.warning("⚠️ Не найдена базовая промогруппа для назначения серверам")
                return True

            default_group_id = default_row[0]

            servers_result = await conn.execute(text("SELECT id FROM server_squads"))
            server_ids = [row[0] for row in servers_result.fetchall()]

            assigned_count = 0
            for server_id in server_ids:
                existing = await conn.execute(
                    text(
                        "SELECT 1 FROM server_squad_promo_groups WHERE server_squad_id = :sid LIMIT 1"
                    ),
                    {"sid": server_id},
                )
                if existing.fetchone():
                    continue

                await conn.execute(
                    text(
                        "INSERT INTO server_squad_promo_groups (server_squad_id, promo_group_id) "
                        "VALUES (:sid, :gid)"
                    ),
                    {"sid": server_id, "gid": default_group_id},
                )
                assigned_count += 1

            if assigned_count:
                logger.info(
                    f"✅ Базовая промогруппа назначена {assigned_count} серверам"
                )
            else:
                logger.info("ℹ️ Все серверы уже имеют назначенные промогруппы")

        return True

    except Exception as e:
        logger.error(
            f"Ошибка настройки таблицы server_squad_promo_groups: {e}"
        )
        return False

async def create_system_settings_table() -> bool:
    table_exists = await check_table_exists("system_settings")
    if table_exists:
        logger.info("ℹ️ Таблица system_settings уже существует")
        return True

    try:
        async with engine.begin() as conn:
            db_type = await get_database_type()

            if db_type == "sqlite":
                create_sql = """
                CREATE TABLE system_settings (
                    id INTEGER PRIMARY KEY AUTOINCREMENT,
                    key VARCHAR(255) NOT NULL UNIQUE,
                    value TEXT NULL,
                    description TEXT NULL,
                    created_at DATETIME DEFAULT CURRENT_TIMESTAMP,
                    updated_at DATETIME DEFAULT CURRENT_TIMESTAMP
                );
                """
            elif db_type == "postgresql":
                create_sql = """
                CREATE TABLE system_settings (
                    id SERIAL PRIMARY KEY,
                    key VARCHAR(255) NOT NULL UNIQUE,
                    value TEXT NULL,
                    description TEXT NULL,
                    created_at TIMESTAMP DEFAULT NOW(),
                    updated_at TIMESTAMP DEFAULT NOW()
                );
                """
            else:
                create_sql = """
                CREATE TABLE system_settings (
                    id INT AUTO_INCREMENT PRIMARY KEY,
                    key VARCHAR(255) NOT NULL UNIQUE,
                    value TEXT NULL,
                    description TEXT NULL,
                    created_at TIMESTAMP DEFAULT CURRENT_TIMESTAMP,
                    updated_at TIMESTAMP DEFAULT CURRENT_TIMESTAMP
                );
                """

            await conn.execute(text(create_sql))
            logger.info("✅ Таблица system_settings создана")
            return True

    except Exception as error:
        logger.error(f"Ошибка создания таблицы system_settings: {error}")
        return False


async def run_universal_migration():
    logger.info("=== НАЧАЛО УНИВЕРСАЛЬНОЙ МИГРАЦИИ ===")
    
    try:
        db_type = await get_database_type()
        logger.info(f"Тип базы данных: {db_type}")
        
        referral_migration_success = await add_referral_system_columns()
        if not referral_migration_success:
            logger.warning("⚠️ Проблемы с миграцией реферальной системы")
        
        logger.info("=== СОЗДАНИЕ ТАБЛИЦЫ SYSTEM_SETTINGS ===")
        system_settings_ready = await create_system_settings_table()
        if system_settings_ready:
            logger.info("✅ Таблица system_settings готова")
        else:
            logger.warning("⚠️ Проблемы с таблицей system_settings")

        logger.info("=== СОЗДАНИЕ ТАБЛИЦЫ CRYPTOBOT ===")
        cryptobot_created = await create_cryptobot_payments_table()
        if cryptobot_created:
            logger.info("✅ Таблица CryptoBot payments готова")
        else:
            logger.warning("⚠️ Проблемы с таблицей CryptoBot payments")

        logger.info("=== СОЗДАНИЕ ТАБЛИЦЫ MULEN PAY ===")
        mulenpay_created = await create_mulenpay_payments_table()
        if mulenpay_created:
            logger.info("✅ Таблица Mulen Pay payments готова")
        else:
            logger.warning("⚠️ Проблемы с таблицей Mulen Pay payments")

        mulenpay_schema_ok = await ensure_mulenpay_payment_schema()
        if mulenpay_schema_ok:
            logger.info("✅ Схема Mulen Pay payments актуальна")
        else:
            logger.warning("⚠️ Не удалось обновить схему Mulen Pay payments")

        logger.info("=== СОЗДАНИЕ ТАБЛИЦЫ PAL24 ===")
        pal24_created = await create_pal24_payments_table()
        if pal24_created:
            logger.info("✅ Таблица Pal24 payments готова")
        else:
            logger.warning("⚠️ Проблемы с таблицей Pal24 payments")

        logger.info("=== СОЗДАНИЕ ТАБЛИЦЫ DISCOUNT_OFFERS ===")
        discount_created = await create_discount_offers_table()
        if discount_created:
            logger.info("✅ Таблица discount_offers готова")
        else:
            logger.warning("⚠️ Проблемы с таблицей discount_offers")

        logger.info("=== СОЗДАНИЕ ТАБЛИЦЫ USER_MESSAGES ===")
        user_messages_created = await create_user_messages_table()
        if user_messages_created:
            logger.info("✅ Таблица user_messages готова")
        else:
            logger.warning("⚠️ Проблемы с таблицей user_messages")

        logger.info("=== ПРОВЕРКА КОЛОНОК АВТО-ПРОМО ГРУПП У ПОЛЬЗОВАТЕЛЕЙ ===")
        auto_promo_columns_ready = await ensure_user_auto_promo_columns()
        if auto_promo_columns_ready:
            logger.info("✅ Колонки авто-промогрупп у пользователей готовы")
        else:
            logger.warning("⚠️ Проблемы с колонками авто-промогрупп у пользователей")

        logger.info("=== СОЗДАНИЕ/ОБНОВЛЕНИЕ ТАБЛИЦЫ WELCOME_TEXTS ===")
        welcome_texts_created = await create_welcome_texts_table()
        if welcome_texts_created:
            logger.info("✅ Таблица welcome_texts готова с полем is_enabled")
        else:
            logger.warning("⚠️ Проблемы с таблицей welcome_texts")
        
        logger.info("=== ДОБАВЛЕНИЕ МЕДИА ПОЛЕЙ В BROADCAST_HISTORY ===")
        media_fields_added = await add_media_fields_to_broadcast_history()
        if media_fields_added:
            logger.info("✅ Медиа поля в broadcast_history готовы")
        else:
            logger.warning("⚠️ Проблемы с добавлением медиа полей")

        logger.info("=== ДОБАВЛЕНИЕ ПОЛЕЙ БЛОКИРОВКИ В TICKETS ===")
        tickets_block_cols_added = await add_ticket_reply_block_columns()
        if tickets_block_cols_added:
            logger.info("✅ Поля блокировок в tickets готовы")
        else:
            logger.warning("⚠️ Проблемы с добавлением полей блокировок в tickets")

        logger.info("=== ДОБАВЛЕНИЕ ПОЛЕЙ SLA В TICKETS ===")
        sla_cols_added = await add_ticket_sla_columns()
        if sla_cols_added:
            logger.info("✅ Поля SLA в tickets готовы")
        else:
            logger.warning("⚠️ Проблемы с добавлением полей SLA в tickets")

        logger.info("=== ДОБАВЛЕНИЕ КОЛОНКИ CRYPTO LINK ДЛЯ ПОДПИСОК ===")
        crypto_link_added = await add_subscription_crypto_link_column()
        if crypto_link_added:
            logger.info("✅ Колонка subscription_crypto_link готова")
        else:
            logger.warning("⚠️ Проблемы с добавлением колонки subscription_crypto_link")

        logger.info("=== СОЗДАНИЕ ТАБЛИЦЫ АУДИТА ПОДДЕРЖКИ ===")
        try:
            async with engine.begin() as conn:
                db_type = await get_database_type()
                if not await check_table_exists('support_audit_logs'):
                    if db_type == 'sqlite':
                        create_sql = """
                        CREATE TABLE support_audit_logs (
                            id INTEGER PRIMARY KEY AUTOINCREMENT,
                            actor_user_id INTEGER NULL,
                            actor_telegram_id BIGINT NOT NULL,
                            is_moderator BOOLEAN NOT NULL DEFAULT 0,
                            action VARCHAR(50) NOT NULL,
                            ticket_id INTEGER NULL,
                            target_user_id INTEGER NULL,
                            details JSON NULL,
                            created_at DATETIME DEFAULT CURRENT_TIMESTAMP,
                            FOREIGN KEY (actor_user_id) REFERENCES users(id),
                            FOREIGN KEY (ticket_id) REFERENCES tickets(id),
                            FOREIGN KEY (target_user_id) REFERENCES users(id)
                        );
                        CREATE INDEX idx_support_audit_logs_ticket ON support_audit_logs(ticket_id);
                        CREATE INDEX idx_support_audit_logs_actor ON support_audit_logs(actor_telegram_id);
                        CREATE INDEX idx_support_audit_logs_action ON support_audit_logs(action);
                        """
                    elif db_type == 'postgresql':
                        create_sql = """
                        CREATE TABLE support_audit_logs (
                            id SERIAL PRIMARY KEY,
                            actor_user_id INTEGER NULL REFERENCES users(id) ON DELETE SET NULL,
                            actor_telegram_id BIGINT NOT NULL,
                            is_moderator BOOLEAN NOT NULL DEFAULT FALSE,
                            action VARCHAR(50) NOT NULL,
                            ticket_id INTEGER NULL REFERENCES tickets(id) ON DELETE SET NULL,
                            target_user_id INTEGER NULL REFERENCES users(id) ON DELETE SET NULL,
                            details JSON NULL,
                            created_at TIMESTAMP DEFAULT NOW()
                        );
                        CREATE INDEX idx_support_audit_logs_ticket ON support_audit_logs(ticket_id);
                        CREATE INDEX idx_support_audit_logs_actor ON support_audit_logs(actor_telegram_id);
                        CREATE INDEX idx_support_audit_logs_action ON support_audit_logs(action);
                        """
                    else:
                        create_sql = """
                        CREATE TABLE support_audit_logs (
                            id INT AUTO_INCREMENT PRIMARY KEY,
                            actor_user_id INT NULL,
                            actor_telegram_id BIGINT NOT NULL,
                            is_moderator BOOLEAN NOT NULL DEFAULT 0,
                            action VARCHAR(50) NOT NULL,
                            ticket_id INT NULL,
                            target_user_id INT NULL,
                            details JSON NULL,
                            created_at TIMESTAMP DEFAULT CURRENT_TIMESTAMP
                        );
                        CREATE INDEX idx_support_audit_logs_ticket ON support_audit_logs(ticket_id);
                        CREATE INDEX idx_support_audit_logs_actor ON support_audit_logs(actor_telegram_id);
                        CREATE INDEX idx_support_audit_logs_action ON support_audit_logs(action);
                        """
                    await conn.execute(text(create_sql))
                    logger.info("✅ Таблица support_audit_logs создана")
                else:
                    logger.info("ℹ️ Таблица support_audit_logs уже существует")
        except Exception as e:
            logger.warning(f"⚠️ Проблемы с созданием таблицы support_audit_logs: {e}")

        logger.info("=== НАСТРОЙКА ПРОМО ГРУПП ===")
        promo_groups_ready = await ensure_promo_groups_setup()
        if promo_groups_ready:
            logger.info("✅ Промо группы готовы")
        else:
            logger.warning("⚠️ Проблемы с настройкой промо групп")

        server_promo_groups_ready = await ensure_server_promo_groups_setup()
        if server_promo_groups_ready:
            logger.info("✅ Доступ серверов по промогруппам настроен")
        else:
            logger.warning("⚠️ Проблемы с настройкой доступа серверов к промогруппам")

        logger.info("=== ОБНОВЛЕНИЕ ВНЕШНИХ КЛЮЧЕЙ ===")
        fk_updated = await fix_foreign_keys_for_user_deletion()
        if fk_updated:
            logger.info("✅ Внешние ключи обновлены")
        else:
            logger.warning("⚠️ Проблемы с обновлением внешних ключей")
        
        logger.info("=== СОЗДАНИЕ ТАБЛИЦЫ КОНВЕРСИЙ ПОДПИСОК ===")
        conversions_created = await create_subscription_conversions_table()
        if conversions_created:
            logger.info("✅ Таблица subscription_conversions готова")
        else:
            logger.warning("⚠️ Проблемы с таблицей subscription_conversions")
        
        async with engine.begin() as conn:
            total_subs = await conn.execute(text("SELECT COUNT(*) FROM subscriptions"))
            unique_users = await conn.execute(text("SELECT COUNT(DISTINCT user_id) FROM subscriptions"))
            
            total_count = total_subs.fetchone()[0]
            unique_count = unique_users.fetchone()[0]
            
            logger.info(f"Всего подписок: {total_count}")
            logger.info(f"Уникальных пользователей: {unique_count}")
            
            if total_count == unique_count:
                logger.info("База данных уже в корректном состоянии")
                logger.info("=== МИГРАЦИЯ ЗАВЕРШЕНА УСПЕШНО ===")
                return True
        
        deleted_count = await fix_subscription_duplicates_universal()
        
        async with engine.begin() as conn:
            final_check = await conn.execute(text("""
                SELECT user_id, COUNT(*) as count 
                FROM subscriptions 
                GROUP BY user_id 
                HAVING COUNT(*) > 1
            """))
            
            remaining_duplicates = final_check.fetchall()
            
            if remaining_duplicates:
                logger.warning(f"Остались дубликаты у {len(remaining_duplicates)} пользователей")
                return False
            else:
                logger.info("=== МИГРАЦИЯ ЗАВЕРШЕНА УСПЕШНО ===")
                logger.info("✅ Реферальная система обновлена")
                logger.info("✅ CryptoBot таблица готова")
                logger.info("✅ Таблица конверсий подписок создана")
                logger.info("✅ Таблица welcome_texts с полем is_enabled готова")
                logger.info("✅ Медиа поля в broadcast_history добавлены")
                logger.info("✅ Дубликаты подписок исправлены")
                return True
                
    except Exception as e:
        logger.error(f"=== ОШИБКА ВЫПОЛНЕНИЯ МИГРАЦИИ: {e} ===")
        return False

async def check_migration_status():
    logger.info("=== ПРОВЕРКА СТАТУСА МИГРАЦИЙ ===")
    
    try:
        status = {
            "has_made_first_topup_column": False,
            "cryptobot_table": False,
            "user_messages_table": False,
            "welcome_texts_table": False,
            "welcome_texts_is_enabled_column": False,
            "broadcast_history_media_fields": False,
            "subscription_duplicates": False,
            "subscription_conversions_table": False,
            "promo_groups_table": False,
            "server_promo_groups_table": False,
            "users_promo_group_column": False,
            "promo_groups_period_discounts_column": False,
            "promo_groups_auto_assign_column": False,
            "promo_groups_addon_discount_column": False,
            "users_auto_promo_group_assigned_column": False,
            "users_auto_promo_group_threshold_column": False,
            "subscription_crypto_link_column": False,
        }
        
        status["has_made_first_topup_column"] = await check_column_exists('users', 'has_made_first_topup')
        
        status["cryptobot_table"] = await check_table_exists('cryptobot_payments')
        status["user_messages_table"] = await check_table_exists('user_messages')
        status["welcome_texts_table"] = await check_table_exists('welcome_texts')
        status["subscription_conversions_table"] = await check_table_exists('subscription_conversions')
        status["promo_groups_table"] = await check_table_exists('promo_groups')
        status["server_promo_groups_table"] = await check_table_exists('server_squad_promo_groups')

        status["welcome_texts_is_enabled_column"] = await check_column_exists('welcome_texts', 'is_enabled')
        status["users_promo_group_column"] = await check_column_exists('users', 'promo_group_id')
        status["promo_groups_period_discounts_column"] = await check_column_exists('promo_groups', 'period_discounts')
        status["promo_groups_auto_assign_column"] = await check_column_exists('promo_groups', 'auto_assign_total_spent_kopeks')
        status["promo_groups_addon_discount_column"] = await check_column_exists('promo_groups', 'apply_discounts_to_addons')
        status["users_auto_promo_group_assigned_column"] = await check_column_exists('users', 'auto_promo_group_assigned')
        status["users_auto_promo_group_threshold_column"] = await check_column_exists('users', 'auto_promo_group_threshold_kopeks')
        status["subscription_crypto_link_column"] = await check_column_exists('subscriptions', 'subscription_crypto_link')
        
        media_fields_exist = (
            await check_column_exists('broadcast_history', 'has_media') and
            await check_column_exists('broadcast_history', 'media_type') and
            await check_column_exists('broadcast_history', 'media_file_id') and
            await check_column_exists('broadcast_history', 'media_caption')
        )
        status["broadcast_history_media_fields"] = media_fields_exist
        
        async with engine.begin() as conn:
            duplicates_check = await conn.execute(text("""
                SELECT COUNT(*) FROM (
                    SELECT user_id, COUNT(*) as count 
                    FROM subscriptions 
                    GROUP BY user_id 
                    HAVING COUNT(*) > 1
                ) as dups
            """))
            duplicates_count = duplicates_check.fetchone()[0]
            status["subscription_duplicates"] = (duplicates_count == 0)
        
        check_names = {
            "has_made_first_topup_column": "Колонка реферальной системы",
            "cryptobot_table": "Таблица CryptoBot payments",
            "user_messages_table": "Таблица пользовательских сообщений",
            "welcome_texts_table": "Таблица приветственных текстов",
            "welcome_texts_is_enabled_column": "Поле is_enabled в welcome_texts",
            "broadcast_history_media_fields": "Медиа поля в broadcast_history",
            "subscription_conversions_table": "Таблица конверсий подписок",
            "subscription_duplicates": "Отсутствие дубликатов подписок",
            "promo_groups_table": "Таблица промо-групп",
            "server_promo_groups_table": "Связи серверов и промогрупп",
            "users_promo_group_column": "Колонка promo_group_id у пользователей",
            "promo_groups_period_discounts_column": "Колонка period_discounts у промо-групп",
            "promo_groups_auto_assign_column": "Колонка auto_assign_total_spent_kopeks у промо-групп",
            "promo_groups_addon_discount_column": "Колонка apply_discounts_to_addons у промо-групп",
            "users_auto_promo_group_assigned_column": "Флаг автоназначения промогруппы у пользователей",
            "users_auto_promo_group_threshold_column": "Порог последней авто-промогруппы у пользователей",
            "subscription_crypto_link_column": "Колонка subscription_crypto_link в subscriptions",
        }
        
        for check_key, check_status in status.items():
            check_name = check_names.get(check_key, check_key)
            icon = "✅" if check_status else "❌"
            logger.info(f"{icon} {check_name}: {'OK' if check_status else 'ТРЕБУЕТ ВНИМАНИЯ'}")
        
        all_good = all(status.values())
        if all_good:
            logger.info("🎉 Все миграции выполнены успешно!")
            
            try:
                async with engine.begin() as conn:
                    conversions_count = await conn.execute(text("SELECT COUNT(*) FROM subscription_conversions"))
                    users_count = await conn.execute(text("SELECT COUNT(*) FROM users"))
                    welcome_texts_count = await conn.execute(text("SELECT COUNT(*) FROM welcome_texts"))
                    broadcasts_count = await conn.execute(text("SELECT COUNT(*) FROM broadcast_history"))
                    
                    conv_count = conversions_count.fetchone()[0]
                    usr_count = users_count.fetchone()[0]
                    welcome_count = welcome_texts_count.fetchone()[0]
                    broadcast_count = broadcasts_count.fetchone()[0]
                    
                    logger.info(f"📊 Статистика: {usr_count} пользователей, {conv_count} конверсий, {welcome_count} приветственных текстов, {broadcast_count} рассылок")
            except Exception as stats_error:
                logger.debug(f"Не удалось получить дополнительную статистику: {stats_error}")
                
        else:
            logger.warning("⚠️ Некоторые миграции требуют внимания")
            missing_migrations = [check_names[k] for k, v in status.items() if not v]
            logger.warning(f"Требуют выполнения: {', '.join(missing_migrations)}")
        
        return status
        
    except Exception as e:
        logger.error(f"Ошибка проверки статуса миграций: {e}")
        return None<|MERGE_RESOLUTION|>--- conflicted
+++ resolved
@@ -1247,8 +1247,6 @@
         return False
 
 
-<<<<<<< HEAD
-=======
 async def ensure_user_auto_promo_columns() -> bool:
     """Гарантирует наличие колонок автоназначения промо-групп у пользователей."""
 
@@ -1359,8 +1357,8 @@
             f"Ошибка обеспечения колонок авто промогрупп у пользователей: {error}"
         )
         return False
-
->>>>>>> beabaaa5
+      
+      
 async def add_welcome_text_is_enabled_column():
     column_exists = await check_column_exists('welcome_texts', 'is_enabled')
     if column_exists:
