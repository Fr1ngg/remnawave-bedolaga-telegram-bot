--- conflicted
+++ resolved
@@ -75,12 +75,13 @@
                 )
                 current_result = await conn.execute(
                     text(
-<<<<<<< HEAD
-                        f'SELECT last_value, is_called FROM "{seq_schema}"."{seq_name}"'
-=======
-                        f"SELECT last_value, is_called FROM {sequence_identifier}"
->>>>>>> cfbc9bc0
-                    )
+                        """
+                        SELECT last_value, is_called
+                        FROM pg_sequences
+                        WHERE schemaname = :schema AND sequencename = :sequence
+                        """
+                    ),
+                    {"schema": seq_schema, "sequence": seq_name},
                 )
                 current_row = current_result.fetchone()
 
