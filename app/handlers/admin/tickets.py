--- conflicted
+++ resolved
@@ -125,35 +125,15 @@
     callback: types.CallbackQuery,
     db_user: User,
     db: AsyncSession,
-<<<<<<< HEAD
-    state: Optional[FSMContext] = None
+    state: Optional[FSMContext] = None,
+    ticket_id: Optional[int] = None
 ):
     """Показать детали тикета для админа"""
     if not (settings.is_admin(callback.from_user.id) or SupportSettingsService.is_moderator(callback.from_user.id)):
         texts = get_texts(db_user.language)
         await callback.answer(texts.ACCESS_DENIED, show_alert=True)
         return
-    data_str = callback.data or ""
-    ticket_id = None
-    try:
-        if data_str.startswith("admin_view_ticket_"):
-            ticket_id = int(data_str.replace("admin_view_ticket_", ""))
-        else:
-            ticket_id = int(data_str.split("_")[-1])
-    except Exception:
-        ticket_id = None
-    if ticket_id is None:
-        texts = get_texts(db_user.language)
-        await callback.answer(
-            texts.t("TICKET_NOT_FOUND", "Тикет не найден."),
-            show_alert=True
-        )
-        return
-=======
-    state: Optional[FSMContext] = None,
-    ticket_id: Optional[int] = None
-):
-    """Показать детали тикета для админа"""
+    
     if ticket_id is None:
         try:
             ticket_id = int((callback.data or "").split("_")[-1])
@@ -167,7 +147,6 @@
 
     if state is None:
         state = FSMContext(callback.bot, callback.from_user.id)
->>>>>>> 3433ea6a
     
     ticket = await TicketCRUD.get_ticket_by_id(db, ticket_id, load_messages=True, load_user=True)
     
@@ -242,16 +221,6 @@
             await state.update_data(ticket_id=ticket_id)
         except Exception:
             pass
-<<<<<<< HEAD
-=======
-        await callback.message.answer(
-            ticket_text,
-            reply_markup=keyboard,
-        )
-    # сохраняем id для дальнейших действий (ответ/статусы)
-    if state:
-        await state.update_data(ticket_id=ticket_id)
->>>>>>> 3433ea6a
     await callback.answer()
 
 
@@ -704,9 +673,6 @@
 
  
 
-
- 
-
 async def unblock_user_in_ticket(
     callback: types.CallbackQuery,
     db_user: User,
@@ -720,7 +686,6 @@
     ticket_id = int(callback.data.replace("admin_unblock_user_ticket_", ""))
     ok = await TicketCRUD.set_user_reply_block(db, ticket_id, permanent=False, until=None)
     if ok:
-<<<<<<< HEAD
         try:
             await callback.message.answer(
                 "✅ Блок снят",
@@ -746,11 +711,7 @@
             )
         except Exception:
             pass
-        await view_admin_ticket(callback, db_user, db)
-=======
-        await callback.answer("✅ Блок снят")
         await view_admin_ticket(callback, db_user, db, state)
->>>>>>> 3433ea6a
     else:
         await callback.answer("❌ Ошибка", show_alert=True)
 
@@ -768,7 +729,6 @@
     ticket_id = int(callback.data.replace("admin_block_user_perm_ticket_", ""))
     ok = await TicketCRUD.set_user_reply_block(db, ticket_id, permanent=True, until=None)
     if ok:
-<<<<<<< HEAD
         try:
             await callback.message.answer(
                 "✅ Пользователь заблокирован навсегда",
@@ -793,11 +753,7 @@
             )
         except Exception:
             pass
-        await view_admin_ticket(callback, db_user, db)
-=======
-        await callback.answer("✅ Пользователь заблокирован навсегда")
         await view_admin_ticket(callback, db_user, db, state)
->>>>>>> 3433ea6a
     else:
         await callback.answer("❌ Ошибка", show_alert=True)
 
