--- conflicted
+++ resolved
@@ -107,12 +107,9 @@
             )
             return
 
-<<<<<<< HEAD
-=======
     if state is None:
         state = FSMContext(callback.bot, callback.from_user.id)
     
->>>>>>> 53c7df0b
     ticket = await TicketCRUD.get_ticket_by_id(db, ticket_id, load_messages=True, load_user=True)
     
     if not ticket:
