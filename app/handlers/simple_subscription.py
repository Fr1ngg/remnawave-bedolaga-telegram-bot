"""Обработчики для простой покупки подписки."""
import html
import logging
from datetime import datetime
from typing import Optional, Dict, Any
from aiogram import types, F
from aiogram.exceptions import TelegramBadRequest
from aiogram.fsm.context import FSMContext
from sqlalchemy.ext.asyncio import AsyncSession

from app.config import settings
from app.database.models import User
from app.keyboards.inline import get_back_keyboard, get_happ_download_button_row
from app.localization.texts import get_texts
from app.services.payment_service import PaymentService
from app.services.subscription_purchase_service import SubscriptionPurchaseService
from app.utils.decorators import error_handler
from app.states import SubscriptionStates
from app.utils.subscription_utils import get_display_subscription_link

logger = logging.getLogger(__name__)


@error_handler
async def start_simple_subscription_purchase(
    callback: types.CallbackQuery,
    db_user: User,
    state: FSMContext,
    db: AsyncSession,
):
    """Начинает процесс простой покупки подписки."""
    texts = get_texts(db_user.language)
    
    if not settings.SIMPLE_SUBSCRIPTION_ENABLED:
        await callback.answer("❌ Простая покупка подписки временно недоступна", show_alert=True)
        return
    
    # Проверяем, есть ли у пользователя подписка (информируем, но не блокируем покупку)
    from app.database.crud.subscription import get_subscription_by_user_id
    current_subscription = await get_subscription_by_user_id(db, db_user.id)
    
    # Подготовим параметры простой подписки
    subscription_params = {
        "period_days": settings.SIMPLE_SUBSCRIPTION_PERIOD_DAYS,
        "device_limit": settings.SIMPLE_SUBSCRIPTION_DEVICE_LIMIT,
        "traffic_limit_gb": settings.SIMPLE_SUBSCRIPTION_TRAFFIC_GB,
        "squad_uuid": settings.SIMPLE_SUBSCRIPTION_SQUAD_UUID
    }
    
    # Сохраняем параметры в состояние
    await state.update_data(subscription_params=subscription_params)
    
    # Проверяем баланс пользователя
    user_balance_kopeks = getattr(db_user, "balance_kopeks", 0)
    # Рассчитываем цену подписки
    price_kopeks = _calculate_simple_subscription_price(subscription_params)
    period_days = subscription_params["period_days"]
    recorded_price = getattr(settings, f"PRICE_{period_days}_DAYS", price_kopeks)
    direct_purchase_min_balance = recorded_price
    extra_components = []
    traffic_limit = subscription_params.get("traffic_limit_gb", 0)
    if traffic_limit and traffic_limit > 0:
        traffic_price = settings.get_traffic_price(traffic_limit)
        direct_purchase_min_balance += traffic_price
        extra_components.append(f"traffic={traffic_limit}GB->{traffic_price}")

    device_limit = subscription_params.get("device_limit", 1)
    if device_limit and device_limit > settings.DEFAULT_DEVICE_LIMIT:
        additional_devices = device_limit - settings.DEFAULT_DEVICE_LIMIT
        devices_price = additional_devices * settings.PRICE_PER_DEVICE
        direct_purchase_min_balance += devices_price
        extra_components.append(f"devices+{additional_devices}->{devices_price}")
    logger.warning(
        "SIMPLE_SUBSCRIPTION_DEBUG_START | user=%s | period=%s | base_price=%s | recorded_price=%s | extras=%s | total=%s | env_PRICE_30=%s",
        db_user.id,
        period_days,
        price_kopeks,
        recorded_price,
        ",".join(extra_components) if extra_components else "none",
        direct_purchase_min_balance,
        getattr(settings, "PRICE_30_DAYS", None),
    )

    can_pay_from_balance = user_balance_kopeks >= direct_purchase_min_balance
    logger.warning(
        "SIMPLE_SUBSCRIPTION_DEBUG_START_BALANCE | user=%s | balance=%s | min_required=%s | can_pay=%s",
        db_user.id,
        user_balance_kopeks,
        direct_purchase_min_balance,
        can_pay_from_balance,
    )

    trial_notice = ""
    if current_subscription and getattr(current_subscription, "is_trial", False):
        try:
            days_left = max(0, (current_subscription.end_date - datetime.utcnow()).days)
        except Exception:
            days_left = 0
        key = "SIMPLE_SUBSCRIPTION_TRIAL_NOTICE_ACTIVE" if current_subscription.is_active else "SIMPLE_SUBSCRIPTION_TRIAL_NOTICE_TRIAL"
        trial_notice = texts.t(
            key,
            "ℹ️ У вас уже есть триальная подписка. Она истекает через {days} дн.",
        ).format(days=days_left)

    message_text = (
        f"⚡ <b>Простая покупка подписки</b>\n\n"
        f"📅 Период: {subscription_params['period_days']} дней\n"
        f"📱 Устройства: {subscription_params['device_limit']}\n"
        f"📊 Трафик: {'Безлимит' if subscription_params['traffic_limit_gb'] == 0 else f'{subscription_params['traffic_limit_gb']} ГБ'}\n"
        f"🌍 Сервер: {'Любой доступный' if not subscription_params['squad_uuid'] else 'Выбранный'}\n\n"
        f"💰 Стоимость: {settings.format_price(price_kopeks)}\n"
        f"💳 Ваш баланс: {settings.format_price(user_balance_kopeks)}\n\n"
        + (
            "Вы можете оплатить подписку с баланса или выбрать другой способ оплаты."
            if can_pay_from_balance
            else "Баланс пока недостаточный для мгновенной оплаты. Выберите подходящий способ оплаты:"
        )
    )

    if trial_notice:
        message_text = f"{trial_notice}\n\n{message_text}"

    methods_keyboard = _get_simple_subscription_payment_keyboard(db_user.language)
    keyboard_rows = []

    if can_pay_from_balance:
        keyboard_rows.append([
            types.InlineKeyboardButton(
                text="✅ Оплатить с баланса",
                callback_data="simple_subscription_pay_with_balance",
            )
        ])

    keyboard_rows.extend(methods_keyboard.inline_keyboard)

    keyboard = types.InlineKeyboardMarkup(inline_keyboard=keyboard_rows)
    
    await callback.message.edit_text(
        message_text,
        reply_markup=keyboard,
        parse_mode="HTML"
    )
    
    await state.set_state(SubscriptionStates.waiting_for_simple_subscription_payment_method)
    await callback.answer()


def _calculate_simple_subscription_price(params: dict) -> int:
    """Рассчитывает цену простой подписки."""
    period_days = params.get("period_days", 30)
    attr_name = f"PRICE_{period_days}_DAYS"
    attr_value = getattr(settings, attr_name, None)

    logger.warning(
        "SIMPLE_SUBSCRIPTION_DEBUG_PRICE_FUNC | period=%s | attr=%s | attr_value=%s | base_price=%s",
        period_days,
        attr_name,
        attr_value,
        settings.BASE_SUBSCRIPTION_PRICE,
    )

    # Получаем цену для стандартного периода
    if attr_value is not None:
        return attr_value
    else:
        # Если нет цены для конкретного периода, используем базовую цену
        return settings.BASE_SUBSCRIPTION_PRICE


def _get_simple_subscription_payment_keyboard(language: str) -> types.InlineKeyboardMarkup:
    """Создает клавиатуру с методами оплаты для простой подписки."""
    texts = get_texts(language)
    keyboard = []
    
    # Добавляем доступные методы оплаты
    if settings.TELEGRAM_STARS_ENABLED:
        keyboard.append([types.InlineKeyboardButton(
            text="⭐ Telegram Stars",
            callback_data="simple_subscription_stars"
        )])
    
    if settings.is_yookassa_enabled():
        yookassa_methods = []
        if settings.YOOKASSA_SBP_ENABLED:
            yookassa_methods.append(types.InlineKeyboardButton(
                text="🏦 YooKassa (СБП)",
                callback_data="simple_subscription_yookassa_sbp"
            ))
        yookassa_methods.append(types.InlineKeyboardButton(
            text="💳 YooKassa (Карта)",
            callback_data="simple_subscription_yookassa"
        ))
        if yookassa_methods:
            keyboard.append(yookassa_methods)
    
    if settings.is_cryptobot_enabled():
        keyboard.append([types.InlineKeyboardButton(
            text="🪙 CryptoBot",
            callback_data="simple_subscription_cryptobot"
        )])
    
    if settings.is_mulenpay_enabled():
        mulenpay_name = settings.get_mulenpay_display_name()
        keyboard.append([types.InlineKeyboardButton(
            text=f"💳 {mulenpay_name}",
            callback_data="simple_subscription_mulenpay"
        )])
    
    if settings.is_pal24_enabled():
        keyboard.append([types.InlineKeyboardButton(
            text="💳 PayPalych",
            callback_data="simple_subscription_pal24"
        )])
    
    if settings.is_wata_enabled():
        keyboard.append([types.InlineKeyboardButton(
            text="💳 WATA",
            callback_data="simple_subscription_wata"
        )])
    
    # Кнопка назад
    keyboard.append([types.InlineKeyboardButton(
        text=texts.BACK,
        callback_data="subscription_purchase"
    )])
    
    return types.InlineKeyboardMarkup(inline_keyboard=keyboard)


@error_handler
async def handle_simple_subscription_pay_with_balance(
    callback: types.CallbackQuery,
    db_user: User,
    state: FSMContext,
    db: AsyncSession,
):
    """Обрабатывает оплату простой подписки с баланса."""
    texts = get_texts(db_user.language)
    
    data = await state.get_data()
    subscription_params = data.get("subscription_params", {})
    
    if not subscription_params:
        await callback.answer("❌ Данные подписки устарели. Пожалуйста, начните сначала.", show_alert=True)
        return
    
    # Рассчитываем цену подписки
    price_kopeks = _calculate_simple_subscription_price(subscription_params)
    recorded_price = getattr(settings, f"PRICE_{subscription_params['period_days']}_DAYS", price_kopeks)
    total_required = recorded_price
    extras = []
    traffic_limit = subscription_params.get("traffic_limit_gb", 0)
    if traffic_limit and traffic_limit > 0:
        traffic_price = settings.get_traffic_price(traffic_limit)
        total_required += traffic_price
        extras.append(f"traffic={traffic_limit}GB->{traffic_price}")
    device_limit = subscription_params.get("device_limit", 1)
    if device_limit and device_limit > settings.DEFAULT_DEVICE_LIMIT:
        additional_devices = device_limit - settings.DEFAULT_DEVICE_LIMIT
        devices_price = additional_devices * settings.PRICE_PER_DEVICE
        total_required += devices_price
        extras.append(f"devices+{additional_devices}->{devices_price}")
    logger.warning(
        "SIMPLE_SUBSCRIPTION_DEBUG_PAY_BALANCE | user=%s | period=%s | base_price=%s | extras=%s | total_required=%s | balance=%s",
        db_user.id,
        subscription_params["period_days"],
        price_kopeks,
        ",".join(extras) if extras else "none",
        total_required,
        getattr(db_user, "balance_kopeks", 0),
    )

    # Проверяем баланс пользователя
    user_balance_kopeks = getattr(db_user, "balance_kopeks", 0)

    if user_balance_kopeks < total_required:
        await callback.answer("❌ Недостаточно средств на балансе для оплаты подписки", show_alert=True)
        return
    
    try:
        # Списываем средства с баланса пользователя
        from app.database.crud.user import subtract_user_balance
        success = await subtract_user_balance(
            db,
            db_user,
            price_kopeks,
            f"Оплата подписки на {subscription_params['period_days']} дней",
            consume_promo_offer=False,
        )
        
        if not success:
            await callback.answer("❌ Ошибка списания средств с баланса", show_alert=True)
            return
        
        # Проверяем, есть ли у пользователя уже подписка
        from app.database.crud.subscription import get_subscription_by_user_id, extend_subscription
        
        existing_subscription = await get_subscription_by_user_id(db, db_user.id)
        
        if existing_subscription:
            # Если подписка уже существует, продлеваем её
            subscription = await extend_subscription(
                db=db,
                subscription=existing_subscription,
                days=subscription_params["period_days"]
            )
            # Обновляем параметры подписки
            subscription.traffic_limit_gb = subscription_params["traffic_limit_gb"]
            subscription.device_limit = subscription_params["device_limit"]
            if subscription_params["squad_uuid"]:
                subscription.connected_squads = [subscription_params["squad_uuid"]]
            
            await db.commit()
            await db.refresh(subscription)
        else:
            # Если подписки нет, создаём новую
            from app.database.crud.subscription import create_paid_subscription
            subscription = await create_paid_subscription(
                db=db,
                user_id=db_user.id,
                duration_days=subscription_params["period_days"],
                traffic_limit_gb=subscription_params["traffic_limit_gb"],
                device_limit=subscription_params["device_limit"],
                connected_squads=[subscription_params["squad_uuid"]] if subscription_params["squad_uuid"] else [],
                update_server_counters=True,
            )
        
        if not subscription:
            # Возвращаем средства на баланс в случае ошибки
            from app.services.payment_service import add_user_balance
            await add_user_balance(
                db,
                db_user.id,
                price_kopeks,
                f"Возврат средств за неудавшуюся подписку на {subscription_params['period_days']} дней",
            )
            await callback.answer("❌ Ошибка создания подписки. Средства возвращены на баланс.", show_alert=True)
            return
        
        # Обновляем баланс пользователя
        await db.refresh(db_user)

        # Обновляем или создаём ссылку подписки в RemnaWave
        try:
            from app.services.subscription_service import SubscriptionService
            subscription_service = SubscriptionService()
            remnawave_user = await subscription_service.create_remnawave_user(db, subscription)
            if remnawave_user:
                await db.refresh(subscription)
        except Exception as sync_error:
            logger.error(f"Ошибка синхронизации подписки с RemnaWave для пользователя {db_user.id}: {sync_error}", exc_info=True)
        
        # Отправляем уведомление об успешной покупке
        success_message = (
            f"✅ <b>Подписка успешно активирована!</b>\n\n"
            f"📅 Период: {subscription_params['period_days']} дней\n"
            f"📱 Устройства: {subscription_params['device_limit']}\n"
            f"📊 Трафик: {'Безлимит' if subscription_params['traffic_limit_gb'] == 0 else f'{subscription_params['traffic_limit_gb']} ГБ'}\n"
            f"🌍 Сервер: {'Любой доступный' if not subscription_params['squad_uuid'] else 'Выбранный'}\n\n"
            f"💰 Списано с баланса: {settings.format_price(price_kopeks)}\n"
            f"💳 Ваш баланс: {settings.format_price(db_user.balance_kopeks)}\n\n"
            f"🔗 Для подключения перейдите в раздел 'Подключиться'"
        )
        
        connect_mode = settings.CONNECT_BUTTON_MODE
        subscription_link = get_display_subscription_link(subscription)
        connect_button_text = texts.t("CONNECT_BUTTON", "🔗 Подключиться")

        def _fallback_connect_button() -> types.InlineKeyboardButton:
            return types.InlineKeyboardButton(
                text=connect_button_text,
                callback_data="subscription_connect",
            )

        if connect_mode == "miniapp_subscription":
            if subscription_link:
                connect_row = [
                    types.InlineKeyboardButton(
                        text=connect_button_text,
                        web_app=types.WebAppInfo(url=subscription_link),
                    )
                ]
            else:
                connect_row = [_fallback_connect_button()]
        elif connect_mode == "miniapp_custom":
            custom_url = settings.MINIAPP_CUSTOM_URL
            if custom_url:
                connect_row = [
                    types.InlineKeyboardButton(
                        text=connect_button_text,
                        web_app=types.WebAppInfo(url=custom_url),
                    )
                ]
            else:
                connect_row = [_fallback_connect_button()]
        elif connect_mode == "link":
            if subscription_link:
                connect_row = [
                    types.InlineKeyboardButton(
                        text=connect_button_text,
                        url=subscription_link,
                    )
                ]
            else:
                connect_row = [_fallback_connect_button()]
        elif connect_mode == "happ_cryptolink":
            if subscription_link:
                connect_row = [
                    types.InlineKeyboardButton(
                        text=connect_button_text,
                        callback_data="open_subscription_link",
                    )
                ]
            else:
                connect_row = [_fallback_connect_button()]
        else:
            connect_row = [_fallback_connect_button()]

        keyboard_rows = [connect_row]

        happ_row = get_happ_download_button_row(texts)
        if happ_row:
            keyboard_rows.append(happ_row)

        keyboard_rows.append(
            [types.InlineKeyboardButton(text="🏠 Главное меню", callback_data="back_to_menu")]
        )

        keyboard = types.InlineKeyboardMarkup(inline_keyboard=keyboard_rows)

        await callback.message.edit_text(
            success_message,
            reply_markup=keyboard,
            parse_mode="HTML"
        )
        
        # Отправляем уведомление админам
        try:
            from app.services.admin_notification_service import AdminNotificationService
            notification_service = AdminNotificationService(callback.bot)
            await notification_service.send_subscription_purchase_notification(
                db,
                db_user,
                subscription,
                None,  # transaction
                subscription_params["period_days"],
                False,  # was_trial_conversion
                amount_kopeks=price_kopeks,
            )
        except Exception as e:
            logger.error(f"Ошибка отправки уведомления админам о покупке: {e}")
        
        await state.clear()
        await callback.answer()

        logger.info(f"Пользователь {db_user.telegram_id} успешно купил подписку с баланса на {price_kopeks/100}₽")

    except Exception as error:
        logger.error(
            "Ошибка оплаты простой подписки с баланса для пользователя %s: %s",
            db_user.id,
            error,
            exc_info=True,
        )
        await callback.answer(
            "❌ Ошибка оплаты подписки. Попробуйте позже или обратитесь в поддержку.",
            show_alert=True,
        )
        await state.clear()


@error_handler
async def handle_simple_subscription_pay_with_balance_disabled(
    callback: types.CallbackQuery,
    db_user: User,
    state: FSMContext,
    db: AsyncSession,
):
    """Показывает уведомление, если баланса недостаточно для прямой оплаты."""
    await callback.answer(
        "❌ Недостаточно средств на балансе. Пополните баланс или выберите другой способ оплаты.",
        show_alert=True,
    )


@error_handler
async def handle_simple_subscription_other_payment_methods(
    callback: types.CallbackQuery,
    db_user: User,
    state: FSMContext,
    db: AsyncSession,
):
    """Обрабатывает выбор других способов оплаты."""
    texts = get_texts(db_user.language)
    
    data = await state.get_data()
    subscription_params = data.get("subscription_params", {})
    
    if not subscription_params:
        await callback.answer("❌ Данные подписки устарели. Пожалуйста, начните сначала.", show_alert=True)
        return
    
    # Рассчитываем цену подписки
    price_kopeks = _calculate_simple_subscription_price(subscription_params)
    
    user_balance_kopeks = getattr(db_user, "balance_kopeks", 0)
    recorded_price = getattr(settings, f"PRICE_{subscription_params['period_days']}_DAYS", price_kopeks)
    total_required = recorded_price
    if subscription_params.get("traffic_limit_gb", 0) > 0:
        total_required += settings.get_traffic_price(subscription_params["traffic_limit_gb"])
    if subscription_params.get("device_limit", 1) > settings.DEFAULT_DEVICE_LIMIT:
        additional_devices = subscription_params["device_limit"] - settings.DEFAULT_DEVICE_LIMIT
        total_required += additional_devices * settings.PRICE_PER_DEVICE
    can_pay_from_balance = user_balance_kopeks >= total_required
    logger.warning(
        "SIMPLE_SUBSCRIPTION_DEBUG_METHODS | user=%s | balance=%s | base_price=%s | total_required=%s | can_pay=%s",
        db_user.id,
        user_balance_kopeks,
        price_kopeks,
        total_required,
        can_pay_from_balance,
    )

    # Отображаем доступные методы оплаты
    message_text = (
        f"💳 <b>Оплата подписки</b>\n\n"
        f"📅 Период: {subscription_params['period_days']} дней\n"
        f"📱 Устройства: {subscription_params['device_limit']}\n"
        f"📊 Трафик: {'Безлимит' if subscription_params['traffic_limit_gb'] == 0 else f'{subscription_params['traffic_limit_gb']} ГБ'}\n"
        f"🌍 Сервер: {'Любой доступный' if not subscription_params['squad_uuid'] else 'Выбранный'}\n\n"
        f"💰 Стоимость: {settings.format_price(price_kopeks)}\n\n"
        + (
            "Вы можете оплатить подписку с баланса или выбрать другой способ оплаты:"
            if can_pay_from_balance
            else "Выберите подходящий способ оплаты:"
        )
    )
    
    base_keyboard = _get_simple_subscription_payment_keyboard(db_user.language)
    keyboard_rows = []
    
    if can_pay_from_balance:
        keyboard_rows.append([
            types.InlineKeyboardButton(
                text="✅ Оплатить с баланса",
                callback_data="simple_subscription_pay_with_balance"
            )
        ])
    
    keyboard_rows.extend(base_keyboard.inline_keyboard)
    keyboard = types.InlineKeyboardMarkup(inline_keyboard=keyboard_rows)
    
    await callback.message.edit_text(
        message_text,
        reply_markup=keyboard,
        parse_mode="HTML"
    )
    
    await callback.answer()


@error_handler
async def handle_simple_subscription_payment_method(
    callback: types.CallbackQuery,
    db_user: User,
    state: FSMContext,
    db: AsyncSession,
):
    """Обрабатывает выбор метода оплаты для простой подписки."""
    texts = get_texts(db_user.language)
    
    data = await state.get_data()
    subscription_params = data.get("subscription_params", {})
    
    if not subscription_params:
        await callback.answer("❌ Данные подписки устарели. Пожалуйста, начните сначала.", show_alert=True)
        return
    
    # Рассчитываем цену подписки
    price_kopeks = _calculate_simple_subscription_price(subscription_params)
    
    payment_method = callback.data.replace("simple_subscription_", "")
    
    try:
        payment_service = PaymentService(callback.bot)
        
        if payment_method == "stars":
            # Оплата через Telegram Stars
            stars_count = settings.rubles_to_stars(settings.kopeks_to_rubles(price_kopeks))
            
            await callback.bot.send_invoice(
                chat_id=callback.from_user.id,
                title=f"Подписка на {subscription_params['period_days']} дней",
                description=(
                    f"Простая покупка подписки\n"
                    f"Период: {subscription_params['period_days']} дней\n"
                    f"Устройства: {subscription_params['device_limit']}\n"
                    f"Трафик: {'Безлимит' if subscription_params['traffic_limit_gb'] == 0 else f'{subscription_params['traffic_limit_gb']} ГБ'}"
                ),
                payload=f"simple_sub_{db_user.id}_{subscription_params['period_days']}",
                provider_token="",  # Пустой токен для Telegram Stars
                currency="XTR",  # Telegram Stars
                prices=[types.LabeledPrice(label="Подписка", amount=stars_count)]
            )
            
            await state.clear()
            await callback.answer()
            
        elif payment_method in ["yookassa", "yookassa_sbp"]:
            # Оплата через YooKassa
            if not settings.is_yookassa_enabled():
                await callback.answer("❌ Оплата через YooKassa временно недоступна", show_alert=True)
                return
            
            if payment_method == "yookassa_sbp" and not settings.YOOKASSA_SBP_ENABLED:
                await callback.answer("❌ Оплата через СБП временно недоступна", show_alert=True)
                return
            
            # Создаем заказ на подписку
            purchase_service = SubscriptionPurchaseService()
            
            order = await purchase_service.create_subscription_order(
                db=db,
                user_id=db_user.id,
                period_days=subscription_params["period_days"],
                device_limit=subscription_params["device_limit"],
                traffic_limit_gb=subscription_params["traffic_limit_gb"],
                squad_uuid=subscription_params["squad_uuid"],
                payment_method="yookassa_sbp" if payment_method == "yookassa_sbp" else "yookassa",
                total_price_kopeks=price_kopeks
            )
            
            if not order:
                await callback.answer("❌ Ошибка создания заказа", show_alert=True)
                return
            
            # Создаем платеж через YooKassa
            if payment_method == "yookassa_sbp":
                payment_result = await payment_service.create_yookassa_sbp_payment(
                    db=db,
                    user_id=db_user.id,
                    amount_kopeks=price_kopeks,
                    description=f"Оплата подписки на {subscription_params['period_days']} дней",
                    receipt_email=db_user.email if hasattr(db_user, 'email') and db_user.email else None,
                    receipt_phone=db_user.phone if hasattr(db_user, 'phone') and db_user.phone else None,
                    metadata={
                        "user_telegram_id": str(db_user.telegram_id),
                        "user_username": db_user.username or "",
                        "order_id": str(order.id),
                        "subscription_period": str(subscription_params["period_days"]),
                        "payment_purpose": "simple_subscription_purchase"
                    }
                )
            else:
                payment_result = await payment_service.create_yookassa_payment(
                    db=db,
                    user_id=db_user.id,
                    amount_kopeks=price_kopeks,
                    description=f"Оплата подписки на {subscription_params['period_days']} дней",
                    receipt_email=db_user.email if hasattr(db_user, 'email') and db_user.email else None,
                    receipt_phone=db_user.phone if hasattr(db_user, 'phone') and db_user.phone else None,
                    metadata={
                        "user_telegram_id": str(db_user.telegram_id),
                        "user_username": db_user.username or "",
                        "order_id": str(order.id),
                        "subscription_period": str(subscription_params["period_days"]),
                        "payment_purpose": "simple_subscription_purchase"
                    }
                )
            
            if not payment_result:
                await callback.answer("❌ Ошибка создания платежа", show_alert=True)
                return
            
            # Отправляем QR-код и/или ссылку для оплаты
            confirmation_url = payment_result.get("confirmation_url")
            qr_confirmation_data = payment_result.get("qr_confirmation_data")
            
            if not confirmation_url and not qr_confirmation_data:
                await callback.answer("❌ Ошибка получения данных для оплаты", show_alert=True)
                return
            
            # Подготовим QR-код для вставки в основное сообщение
            qr_photo = None
            if qr_confirmation_data or confirmation_url:
                try:
                    # Импортируем необходимые модули для генерации QR-кода
                    import base64
                    from io import BytesIO
                    import qrcode
                    from aiogram.types import BufferedInputFile
                    
                    # Используем qr_confirmation_data если доступно, иначе confirmation_url
                    qr_data = qr_confirmation_data if qr_confirmation_data else confirmation_url
                    
                    # Создаем QR-код из полученных данных
                    qr = qrcode.QRCode(version=1, box_size=10, border=5)
                    qr.add_data(qr_data)
                    qr.make(fit=True)
                    
                    img = qr.make_image(fill_color="black", back_color="white")
                    
                    # Сохраняем изображение в байты
                    img_bytes = BytesIO()
                    img.save(img_bytes, format='PNG')
                    img_bytes.seek(0)
                    
                    qr_photo = BufferedInputFile(img_bytes.getvalue(), filename="qrcode.png")
                except ImportError:
                    logger.warning("qrcode библиотека не установлена, QR-код не будет сгенерирован")
                except Exception as e:
                    logger.error(f"Ошибка генерации QR-кода: {e}")
            
            # Создаем клавиатуру с кнопками для оплаты по ссылке и проверки статуса
            keyboard_buttons = []
            
            # Добавляем кнопку оплаты, если доступна ссылка
            if confirmation_url:
                keyboard_buttons.append([types.InlineKeyboardButton(text="🔗 Перейти к оплате", url=confirmation_url)])
            else:
                # Если ссылка недоступна, предлагаем оплатить через ID платежа в приложении банка
                keyboard_buttons.append([types.InlineKeyboardButton(text="📱 Оплатить в приложении банка", callback_data="temp_disabled")])
            
            # Добавляем общие кнопки
            keyboard_buttons.append([types.InlineKeyboardButton(text="📊 Проверить статус", callback_data=f"check_yookassa_{payment_result['local_payment_id']}")])
            keyboard_buttons.append([types.InlineKeyboardButton(text=texts.BACK, callback_data="subscription_purchase")])
            
            keyboard = types.InlineKeyboardMarkup(inline_keyboard=keyboard_buttons)
            
            # Подготавливаем текст сообщения
            message_text = (
                f"💳 <b>Оплата подписки через YooKassa</b>\n\n"
                f"📅 Период: {subscription_params['period_days']} дней\n"
                f"📱 Устройства: {subscription_params['device_limit']}\n"
                f"📊 Трафик: {'Безлимит' if subscription_params['traffic_limit_gb'] == 0 else f'{subscription_params['traffic_limit_gb']} ГБ'}\n"
                f"💰 Сумма: {settings.format_price(price_kopeks)}\n"
                f"🆔 ID платежа: {payment_result['yookassa_payment_id'][:8]}...\n\n"
            )
            
            # Добавляем инструкции в зависимости от доступных способов оплаты
            if not confirmation_url:
                message_text += (
                    f"📱 <b>Инструкция по оплате:</b>\n"
                    f"1. Откройте приложение вашего банка\n"
                    f"2. Найдите функцию оплаты по реквизитам или перевод по СБП\n"
                    f"3. Введите ID платежа: <code>{payment_result['yookassa_payment_id']}</code>\n"
                    f"4. Подтвердите платеж в приложении банка\n"
                    f"5. Деньги поступят на баланс автоматически\n\n"
                )
            
            message_text += (
                f"🔒 Оплата происходит через защищенную систему YooKassa\n"
                f"✅ Принимаем карты: Visa, MasterCard, МИР\n\n"
                f"❓ Если возникнут проблемы, обратитесь в {settings.get_support_contact_display_html()}"
            )
            
            # Отправляем сообщение с инструкциями и клавиатурой
            # Если есть QR-код, отправляем его как медиа-сообщение
            if qr_photo:
                # Используем метод отправки фото с описанием
                await callback.message.edit_media(
                    media=types.InputMediaPhoto(
                        media=qr_photo,
                        caption=message_text,
                        parse_mode="HTML"
                    ),
                    reply_markup=keyboard
                )
            else:
                # Если QR-код недоступен, отправляем обычное текстовое сообщение
                await callback.message.edit_text(
                    message_text,
                    reply_markup=keyboard,
                    parse_mode="HTML"
                )
            
            await state.clear()
            await callback.answer()
            
        elif payment_method == "cryptobot":
            # Оплата через CryptoBot
            if not settings.is_cryptobot_enabled():
                await callback.answer("❌ Оплата через CryptoBot временно недоступна", show_alert=True)
                return

            amount_rubles = price_kopeks / 100
            if amount_rubles < 100 or amount_rubles > 100000:
                await callback.answer(
                    "❌ Сумма должна быть от 100 до 100 000 ₽ для оплаты через CryptoBot",
                    show_alert=True,
                )
                return

            try:
                from app.utils.currency_converter import currency_converter

                usd_rate = await currency_converter.get_usd_to_rub_rate()
            except Exception as rate_error:
                logger.warning("Не удалось получить курс USD: %s", rate_error)
                usd_rate = 95.0

            amount_usd = round(amount_rubles / usd_rate, 2)
            if amount_usd < 1:
                await callback.answer(
                    "❌ Минимальная сумма для оплаты через CryptoBot — примерно 1 USD",
                    show_alert=True,
                )
                return
            if amount_usd > 1000:
                await callback.answer(
                    "❌ Максимальная сумма для оплаты через CryptoBot — 1000 USD",
                    show_alert=True,
                )
                return

            payment_service = PaymentService(callback.bot)
            crypto_result = await payment_service.create_cryptobot_payment(
                db=db,
                user_id=db_user.id,
                amount_usd=amount_usd,
                asset=settings.CRYPTOBOT_DEFAULT_ASSET,
                description=settings.get_subscription_payment_description(
                    subscription_params["period_days"],
                    price_kopeks,
                ),
                payload=f"simple_subscription_{db_user.id}_{price_kopeks}",
            )

            if not crypto_result:
                await callback.answer(
                    "❌ Ошибка создания платежа через CryptoBot. Попробуйте позже или обратитесь в поддержку.",
                    show_alert=True,
                )
                return

            payment_url = (
                crypto_result.get("mini_app_invoice_url")
                or crypto_result.get("bot_invoice_url")
                or crypto_result.get("web_app_invoice_url")
            )

            if not payment_url:
                await callback.answer(
                    "❌ Не удалось получить ссылку для оплаты. Обратитесь в поддержку.",
                    show_alert=True,
                )
                return

            keyboard = types.InlineKeyboardMarkup(
                inline_keyboard=[
                    [
                        types.InlineKeyboardButton(
                            text="🪙 Оплатить через CryptoBot",
                            url=payment_url,
                        )
                    ],
                    [
                        types.InlineKeyboardButton(
                            text=texts.t("CHECK_STATUS_BUTTON", "📊 Проверить статус"),
                            callback_data=f"check_simple_cryptobot_{crypto_result['local_payment_id']}",
                        )
                    ],
                    [types.InlineKeyboardButton(text=texts.BACK, callback_data="subscription_purchase")],
                ]
            )

            message_text = (
                "🪙 <b>Оплата через CryptoBot</b>\n\n"
                f"💰 Сумма к оплате: {amount_rubles:.0f} ₽\n"
                f"💵 В долларах: {amount_usd:.2f} USD\n"
                f"🪙 Актив: {crypto_result['asset']}\n"
                f"💱 Курс: 1 USD ≈ {usd_rate:.2f} ₽\n"
                f"🆔 ID платежа: {crypto_result['invoice_id'][:8]}...\n\n"
                "📱 <b>Инструкция:</b>\n"
                "1. Нажмите кнопку 'Оплатить через CryptoBot'\n"
                "2. Выберите актив и следуйте подсказкам\n"
                "3. Подтвердите перевод\n"
                "4. Средства зачислятся автоматически\n\n"
                f"❓ Если возникнут проблемы, обратитесь в {settings.get_support_contact_display_html()}"
            )

            await callback.message.edit_text(
                message_text,
                reply_markup=keyboard,
                parse_mode="HTML",
            )

            await state.clear()
            await callback.answer()
            return
            
        elif payment_method == "mulenpay":
            # Оплата через MulenPay
            mulenpay_name = settings.get_mulenpay_display_name()
            if not settings.is_mulenpay_enabled():
                await callback.answer(
                    f"❌ Оплата через {mulenpay_name} временно недоступна",
                    show_alert=True,
                )
                return

<<<<<<< HEAD
            if price_kopeks < settings.MULENPAY_MIN_AMOUNT_KOPEKS or price_kopeks > settings.MULENPAY_MAX_AMOUNT_KOPEKS:
                await callback.answer(
                    "❌ Сумма для Mulen Pay должна быть в пределах от {min_amount} до {max_amount}".format(
                        min_amount=settings.format_price(settings.MULENPAY_MIN_AMOUNT_KOPEKS),
                        max_amount=settings.format_price(settings.MULENPAY_MAX_AMOUNT_KOPEKS),
                    ),
                    show_alert=True,
                )
                return

            payment_service = PaymentService(callback.bot)
            mulen_result = await payment_service.create_mulenpay_payment(
                db=db,
                user_id=db_user.id,
                amount_kopeks=price_kopeks,
                description=settings.get_subscription_payment_description(
                    subscription_params["period_days"],
                    price_kopeks,
                ),
                language=db_user.language,
            )

            if not mulen_result or not mulen_result.get("payment_url"):
                await callback.answer(
                    texts.t(
                        "MULENPAY_PAYMENT_ERROR",
                        "❌ Ошибка создания платежа Mulen Pay. Попробуйте позже или обратитесь в поддержку.",
                    ),
                    show_alert=True,
                )
                return

            payment_url = mulen_result["payment_url"]
            local_payment_id = mulen_result.get("local_payment_id")
            payment_id_display = mulen_result.get("mulen_payment_id") or local_payment_id

            keyboard = types.InlineKeyboardMarkup(
                inline_keyboard=[
                    [
                        types.InlineKeyboardButton(
                            text=texts.t("MULENPAY_PAY_BUTTON", "💳 Оплатить через Mulen Pay"),
                            url=payment_url,
                        )
                    ],
                    [
                        types.InlineKeyboardButton(
                            text=texts.t("CHECK_STATUS_BUTTON", "📊 Проверить статус"),
                            callback_data=f"check_simple_mulenpay_{local_payment_id}",
                        )
                    ],
                    [types.InlineKeyboardButton(text=texts.BACK, callback_data="subscription_purchase")],
                ]
            )

            message_template = texts.t(
                "MULENPAY_PAYMENT_INSTRUCTIONS",
                (
                    "💳 <b>Оплата через Mulen Pay</b>\n\n"
                    "💰 Сумма: {amount}\n"
                    "🆔 ID платежа: {payment_id}\n\n"
                    "📱 <b>Инструкция:</b>\n"
                    "1. Нажмите кнопку 'Оплатить через Mulen Pay'\n"
                    "2. Следуйте подсказкам платежной системы\n"
                    "3. Подтвердите перевод\n"
                    "4. Средства зачислятся автоматически\n\n"
                    "❓ Если возникнут проблемы, обратитесь в {support}"
                ),
            )

            await callback.message.edit_text(
                message_template.format(
                    amount=settings.format_price(price_kopeks),
                    payment_id=payment_id_display,
                    support=settings.get_support_contact_display_html(),
                ),
                reply_markup=keyboard,
                parse_mode="HTML",
            )

            await state.clear()
            await callback.answer()
            return
=======
            # Здесь должна быть реализация оплаты через MulenPay
            await callback.answer(
                f"❌ Оплата через {mulenpay_name} пока не реализована",
                show_alert=True,
            )
>>>>>>> d4e1544f
            
        elif payment_method == "pal24":
            # Оплата через PayPalych
            if not settings.is_pal24_enabled():
                await callback.answer("❌ Оплата через PayPalych временно недоступна", show_alert=True)
                return

            payment_service = PaymentService(callback.bot)
            pal24_result = await payment_service.create_pal24_payment(
                db=db,
                user_id=db_user.id,
                amount_kopeks=price_kopeks,
                description=settings.get_subscription_payment_description(
                    subscription_params["period_days"],
                    price_kopeks,
                ),
                language=db_user.language,
            )

            if not pal24_result:
                await callback.answer(
                    texts.t(
                        "PAL24_PAYMENT_ERROR",
                        "❌ Ошибка создания платежа PayPalych. Попробуйте позже или обратитесь в поддержку.",
                    ),
                    show_alert=True,
                )
                return

            sbp_url = pal24_result.get("sbp_url") or pal24_result.get("transfer_url")
            card_url = pal24_result.get("card_url")
            fallback_url = pal24_result.get("link_page_url") or pal24_result.get("link_url")

            if not (sbp_url or card_url or fallback_url):
                await callback.answer(
                    texts.t(
                        "PAL24_PAYMENT_ERROR",
                        "❌ Ошибка создания платежа PayPalych. Попробуйте позже или обратитесь в поддержку.",
                    ),
                    show_alert=True,
                )
                return

            if not sbp_url:
                sbp_url = fallback_url

            bill_id = pal24_result.get("bill_id")
            local_payment_id = pal24_result.get("local_payment_id")

            pay_buttons: list[list[types.InlineKeyboardButton]] = []
            steps: list[str] = []
            step_counter = 1

            default_sbp_text = texts.t(
                "PAL24_SBP_PAY_BUTTON",
                "🏦 Оплатить через PayPalych (СБП)",
            )
            sbp_button_text = settings.get_pal24_sbp_button_text(default_sbp_text)

            if sbp_url and settings.is_pal24_sbp_button_visible():
                pay_buttons.append(
                    [
                        types.InlineKeyboardButton(
                            text=sbp_button_text,
                            url=sbp_url,
                        )
                    ]
                )
                steps.append(
                    texts.t(
                        "PAL24_INSTRUCTION_BUTTON",
                        "{step}. Нажмите кнопку «{button}»",
                    ).format(step=step_counter, button=html.escape(sbp_button_text))
                )
                step_counter += 1

            default_card_text = texts.t(
                "PAL24_CARD_PAY_BUTTON",
                "💳 Оплатить банковской картой (PayPalych)",
            )
            card_button_text = settings.get_pal24_card_button_text(default_card_text)

            if card_url and card_url != sbp_url and settings.is_pal24_card_button_visible():
                pay_buttons.append(
                    [
                        types.InlineKeyboardButton(
                            text=card_button_text,
                            url=card_url,
                        )
                    ]
                )
                steps.append(
                    texts.t(
                        "PAL24_INSTRUCTION_BUTTON",
                        "{step}. Нажмите кнопку «{button}»",
                    ).format(step=step_counter, button=html.escape(card_button_text))
                )
                step_counter += 1

            if not pay_buttons and fallback_url and settings.is_pal24_sbp_button_visible():
                pay_buttons.append(
                    [
                        types.InlineKeyboardButton(
                            text=sbp_button_text,
                            url=fallback_url,
                        )
                    ]
                )
                steps.append(
                    texts.t(
                        "PAL24_INSTRUCTION_BUTTON",
                        "{step}. Нажмите кнопку «{button}»",
                    ).format(step=step_counter, button=html.escape(sbp_button_text))
                )
                step_counter += 1

            follow_template = texts.t(
                "PAL24_INSTRUCTION_FOLLOW",
                "{step}. Следуйте подсказкам платёжной системы",
            )
            steps.append(follow_template.format(step=step_counter))
            step_counter += 1

            confirm_template = texts.t(
                "PAL24_INSTRUCTION_CONFIRM",
                "{step}. Подтвердите перевод",
            )
            steps.append(confirm_template.format(step=step_counter))
            step_counter += 1

            success_template = texts.t(
                "PAL24_INSTRUCTION_COMPLETE",
                "{step}. Средства зачислятся автоматически",
            )
            steps.append(success_template.format(step=step_counter))

            message_template = texts.t(
                "PAL24_PAYMENT_INSTRUCTIONS",
                (
                    "🏦 <b>Оплата через PayPalych</b>\n\n"
                    "💰 Сумма: {amount}\n"
                    "🆔 ID счета: {bill_id}\n\n"
                    "📱 <b>Инструкция:</b>\n{steps}\n\n"
                    "❓ Если возникнут проблемы, обратитесь в {support}"
                ),
            )

            keyboard_rows = pay_buttons + [
                [
                    types.InlineKeyboardButton(
                        text=texts.t("CHECK_STATUS_BUTTON", "📊 Проверить статус"),
                        callback_data=f"check_simple_pal24_{local_payment_id}",
                    )
                ],
                [types.InlineKeyboardButton(text=texts.BACK, callback_data="subscription_purchase")],
            ]

            keyboard = types.InlineKeyboardMarkup(inline_keyboard=keyboard_rows)

            message_text = message_template.format(
                amount=settings.format_price(price_kopeks),
                bill_id=bill_id,
                steps="\n".join(steps),
                support=settings.get_support_contact_display_html(),
            )

            await callback.message.edit_text(
                message_text,
                reply_markup=keyboard,
                parse_mode="HTML",
            )

            await state.clear()
            await callback.answer()
            return

        elif payment_method == "wata":
            # Оплата через WATA
            if not settings.is_wata_enabled():
                await callback.answer("❌ Оплата через WATA временно недоступна", show_alert=True)
                return
            if price_kopeks < settings.WATA_MIN_AMOUNT_KOPEKS or price_kopeks > settings.WATA_MAX_AMOUNT_KOPEKS:
                await callback.answer(
                    "❌ Сумма для WATA должна быть между {min_amount} и {max_amount}.".format(
                        min_amount=settings.format_price(settings.WATA_MIN_AMOUNT_KOPEKS),
                        max_amount=settings.format_price(settings.WATA_MAX_AMOUNT_KOPEKS),
                    ),
                    show_alert=True,
                )
                return

            payment_service = PaymentService(callback.bot)
            try:
                wata_result = await payment_service.create_wata_payment(
                    db=db,
                    user_id=db_user.id,
                    amount_kopeks=price_kopeks,
                    description=settings.get_subscription_payment_description(
                        subscription_params["period_days"],
                        price_kopeks,
                    ),
                    language=db_user.language,
                )
            except Exception as error:
                logger.error("Ошибка создания WATA платежа: %s", error)
                wata_result = None

            if not wata_result or not wata_result.get("payment_url"):
                await callback.answer(
                    texts.t(
                        "WATA_PAYMENT_ERROR",
                        "❌ Ошибка создания платежа WATA. Попробуйте позже или обратитесь в поддержку.",
                    ),
                    show_alert=True,
                )
                return

            payment_url = wata_result["payment_url"]
            payment_link_id = wata_result.get("payment_link_id")
            local_payment_id = wata_result.get("local_payment_id")

            keyboard = types.InlineKeyboardMarkup(
                inline_keyboard=[
                    [
                        types.InlineKeyboardButton(
                            text=texts.t("WATA_PAY_BUTTON", "💳 Оплатить через WATA"),
                            url=payment_url,
                        )
                    ],
                    [
                        types.InlineKeyboardButton(
                            text=texts.t("CHECK_STATUS_BUTTON", "📊 Проверить статус"),
                            callback_data=f"check_simple_wata_{local_payment_id}",
                        )
                    ],
                    [types.InlineKeyboardButton(text=texts.BACK, callback_data="subscription_purchase")],
                ]
            )

            message_template = texts.t(
                "WATA_PAYMENT_INSTRUCTIONS",
                (
                    "💳 <b>Оплата через WATA</b>\n\n"
                    "💰 Сумма: {amount}\n"
                    "🆔 ID платежа: {payment_id}\n\n"
                    "📱 <b>Инструкция:</b>\n"
                    "1. Нажмите кнопку 'Оплатить через WATA'\n"
                    "2. Следуйте подсказкам платежной системы\n"
                    "3. Подтвердите перевод\n"
                    "4. Средства зачислятся автоматически\n\n"
                    "❓ Если возникнут проблемы, обратитесь в {support}"
                ),
            )

            await callback.message.edit_text(
                message_template.format(
                    amount=settings.format_price(price_kopeks),
                    payment_id=payment_link_id,
                    support=settings.get_support_contact_display_html(),
                ),
                reply_markup=keyboard,
                parse_mode="HTML",
            )

            await state.clear()
            await callback.answer()
            return
            
        else:
            await callback.answer("❌ Неизвестный способ оплаты", show_alert=True)
            
    except Exception as e:
        logger.error(f"Ошибка обработки метода оплаты простой подписки: {e}")
        await callback.answer("❌ Ошибка обработки запроса. Попробуйте позже или обратитесь в поддержку.", show_alert=True)
        await state.clear()


@error_handler
async def check_simple_pal24_payment_status(
    callback: types.CallbackQuery,
    db: AsyncSession,
):
    try:
        local_payment_id = int(callback.data.rsplit('_', 1)[-1])
        payment_service = PaymentService(callback.bot)
        status_info = await payment_service.get_pal24_payment_status(db, local_payment_id)

        if not status_info:
            await callback.answer("❌ Платеж не найден", show_alert=True)
            return

        payment = status_info["payment"]

        status_labels = {
            "NEW": ("⏳", "Ожидает оплаты"),
            "PROCESS": ("⌛", "Обрабатывается"),
            "SUCCESS": ("✅", "Оплачен"),
            "FAIL": ("❌", "Отменен"),
            "UNDERPAID": ("⚠️", "Недоплата"),
            "OVERPAID": ("⚠️", "Переплата"),
        }

        emoji, status_text = status_labels.get(payment.status, ("❓", "Неизвестно"))

        metadata = payment.metadata_json or {}
        links_meta = metadata.get("links") if isinstance(metadata, dict) else {}
        if not isinstance(links_meta, dict):
            links_meta = {}

        sbp_link = links_meta.get("sbp") or payment.link_url
        card_link = links_meta.get("card")
        if not card_link and payment.link_page_url and payment.link_page_url != sbp_link:
            card_link = payment.link_page_url

        db_user = getattr(callback, "db_user", None)
        texts = get_texts(db_user.language if db_user else settings.DEFAULT_LANGUAGE)

        message_lines = [
            "🏦 Статус платежа PayPalych:",
            "",
            f"🆔 ID счета: {payment.bill_id}",
            f"💰 Сумма: {settings.format_price(payment.amount_kopeks)}",
            f"📊 Статус: {emoji} {status_text}",
            f"📅 Создан: {payment.created_at.strftime('%d.%m.%Y %H:%M')}",
        ]

        if payment.is_paid:
            message_lines += ["", "✅ Платеж успешно завершен! Средства уже зачислены."]
        elif payment.status in {"NEW", "PROCESS"}:
            message_lines += [
                "",
                "⏳ Платеж еще не завершен. Оплатите счет и проверьте статус позже.",
            ]
            if sbp_link:
                message_lines += ["", f"🏦 СБП: {sbp_link}"]
            if card_link and card_link != sbp_link:
                message_lines.append(f"💳 Карта: {card_link}")
        elif payment.status in {"FAIL", "UNDERPAID", "OVERPAID"}:
            message_lines += [
                "",
                f"❌ Платеж не завершен корректно. Обратитесь в {settings.get_support_contact_display()}",
            ]

        keyboard = types.InlineKeyboardMarkup(
            inline_keyboard=[
                [
                    types.InlineKeyboardButton(
                        text=texts.t("CHECK_STATUS_BUTTON", "📊 Проверить статус"),
                        callback_data=f"check_simple_pal24_{local_payment_id}",
                    )
                ],
                [types.InlineKeyboardButton(text=texts.BACK, callback_data="subscription_purchase")],
            ]
        )

        await callback.answer()
        try:
            await callback.message.edit_text(
                "\n".join(message_lines),
                reply_markup=keyboard,
                disable_web_page_preview=True,
            )
        except TelegramBadRequest as error:
            if "message is not modified" in str(error).lower():
                await callback.answer(texts.t("CHECK_STATUS_NO_CHANGES", "Статус не изменился"))
            else:
                raise

    except Exception as error:
        logger.error(f"Ошибка проверки статуса PayPalych для простой подписки: {error}")
        await callback.answer("❌ Ошибка проверки статуса", show_alert=True)


@error_handler
async def check_simple_mulenpay_payment_status(
    callback: types.CallbackQuery,
    db: AsyncSession,
):
    try:
        local_payment_id = int(callback.data.rsplit('_', 1)[-1])
    except (ValueError, IndexError):
        await callback.answer("❌ Некорректный идентификатор платежа", show_alert=True)
        return

    payment_service = PaymentService(callback.bot)
    status_info = await payment_service.get_mulenpay_payment_status(db, local_payment_id)

    if not status_info:
        await callback.answer("❌ Платеж не найден", show_alert=True)
        return

    payment = status_info["payment"]

    user_language = settings.DEFAULT_LANGUAGE
    try:
        from app.services.payment_service import get_user_by_id as fetch_user_by_id

        user = await fetch_user_by_id(db, payment.user_id)
        if user and getattr(user, "language", None):
            user_language = user.language
    except Exception as error:
        logger.debug("Не удалось получить пользователя для MulenPay статуса: %s", error)

    texts = get_texts(user_language)
    status_labels = {
        "created": ("⏳", "Ожидает оплаты"),
        "processing": ("⌛", "Обрабатывается"),
        "success": ("✅", "Оплачен"),
        "canceled": ("❌", "Отменен"),
        "error": ("⚠️", "Ошибка"),
        "hold": ("🔒", "Холд"),
        "unknown": ("❓", "Неизвестно"),
    }

    emoji, status_text = status_labels.get(payment.status, ("❓", "Неизвестно"))

    message_lines = [
        "💳 Статус платежа Mulen Pay:",
        "",
        f"🆔 ID: {payment.mulen_payment_id or payment.id}",
        f"💰 Сумма: {settings.format_price(payment.amount_kopeks)}",
        f"📊 Статус: {emoji} {status_text}",
        f"📅 Создан: {payment.created_at.strftime('%d.%m.%Y %H:%M') if payment.created_at else '—'}",
    ]

    if payment.is_paid:
        message_lines.append("\n✅ Платеж успешно завершен! Средства уже зачислены.")
    elif payment.status in {"created", "processing"}:
        message_lines.append("\n⏳ Платеж еще не завершен. Завершите оплату и проверьте статус позже.")

    keyboard = types.InlineKeyboardMarkup(
        inline_keyboard=[
            [
                types.InlineKeyboardButton(
                    text=texts.t("CHECK_STATUS_BUTTON", "📊 Проверить статус"),
                    callback_data=f"check_simple_mulenpay_{local_payment_id}",
                )
            ],
            [types.InlineKeyboardButton(text=texts.BACK, callback_data="subscription_purchase")],
        ]
    )

    await callback.answer()
    await callback.message.edit_text(
        "\n".join(message_lines),
        reply_markup=keyboard,
        parse_mode="HTML",
    )


@error_handler
async def check_simple_cryptobot_payment_status(
    callback: types.CallbackQuery,
    db: AsyncSession,
):
    try:
        local_payment_id = int(callback.data.rsplit('_', 1)[-1])
    except (ValueError, IndexError):
        await callback.answer("❌ Некорректный идентификатор платежа", show_alert=True)
        return

    from app.database.crud.cryptobot import get_cryptobot_payment_by_id

    payment = await get_cryptobot_payment_by_id(db, local_payment_id)
    if not payment:
        await callback.answer("❌ Платеж не найден", show_alert=True)
        return

    status_labels = {
        "active": ("⏳", "Ожидает оплаты"),
        "paid": ("✅", "Оплачен"),
        "expired": ("❌", "Истек"),
    }
    emoji, status_text = status_labels.get(payment.status, ("❓", "Неизвестно"))

    language = settings.DEFAULT_LANGUAGE
    try:
        from app.services.payment_service import get_user_by_id as fetch_user_by_id

        user = await fetch_user_by_id(db, payment.user_id)
        if user and getattr(user, "language", None):
            language = user.language
    except Exception as error:
        logger.debug("Не удалось получить пользователя для CryptoBot статуса: %s", error)

    texts = get_texts(language)
    message_lines = [
        "🪙 <b>Статус платежа CryptoBot</b>",
        "",
        f"🆔 ID: {payment.invoice_id}",
        f"💰 Сумма: {payment.amount} {payment.asset}",
        f"📊 Статус: {emoji} {status_text}",
        f"📅 Создан: {payment.created_at.strftime('%d.%m.%Y %H:%M') if payment.created_at else '—'}",
    ]

    if payment.status == "paid":
        message_lines.append("\n✅ Платеж подтвержден. Средства уже зачислены.")
    elif payment.status == "active":
        message_lines.append("\n⏳ Платеж еще ожидает подтверждения. Оплатите счет и проверьте статус позже.")

    keyboard = types.InlineKeyboardMarkup(
        inline_keyboard=[
            [
                types.InlineKeyboardButton(
                    text=texts.t("CHECK_STATUS_BUTTON", "📊 Проверить статус"),
                    callback_data=f"check_simple_cryptobot_{local_payment_id}",
                )
            ],
            [types.InlineKeyboardButton(text=texts.BACK, callback_data="subscription_purchase")],
        ]
    )

    await callback.answer()
    await callback.message.edit_text(
        "\n".join(message_lines),
        reply_markup=keyboard,
        parse_mode="HTML",
    )


@error_handler
async def check_simple_wata_payment_status(
    callback: types.CallbackQuery,
    db: AsyncSession,
):
    try:
        local_payment_id = int(callback.data.rsplit('_', 1)[-1])
    except (ValueError, IndexError):
        await callback.answer("❌ Некорректный идентификатор платежа", show_alert=True)
        return

    payment_service = PaymentService(callback.bot)
    status_info = await payment_service.get_wata_payment_status(db, local_payment_id)

    if not status_info:
        await callback.answer("❌ Платеж не найден", show_alert=True)
        return

    payment = status_info["payment"]
    texts = get_texts(settings.DEFAULT_LANGUAGE)

    status_labels = {
        "Opened": ("⏳", texts.t("WATA_STATUS_OPENED", "Ожидает оплаты")),
        "Closed": ("⌛", texts.t("WATA_STATUS_CLOSED", "Обрабатывается")),
        "Paid": ("✅", texts.t("WATA_STATUS_PAID", "Оплачен")),
        "Declined": ("❌", texts.t("WATA_STATUS_DECLINED", "Отклонен")),
    }
    emoji, status_text = status_labels.get(payment.status, ("❓", texts.t("WATA_STATUS_UNKNOWN", "Неизвестно")))

    message_lines = [
        texts.t("WATA_STATUS_TITLE", "💳 <b>Статус платежа WATA</b>"),
        "",
        f"🆔 ID: {payment.payment_link_id}",
        f"💰 Сумма: {settings.format_price(payment.amount_kopeks)}",
        f"📊 Статус: {emoji} {status_text}",
        f"📅 Создан: {payment.created_at.strftime('%d.%m.%Y %H:%M') if payment.created_at else '—'}",
    ]

    if payment.is_paid:
        message_lines.append("\n✅ Платеж успешно завершен! Средства уже зачислены.")
    elif payment.status in {"Opened", "Closed"}:
        message_lines.append("\n⏳ Платеж еще не завершен. Завершите оплату и проверьте статус позже.")

    keyboard = types.InlineKeyboardMarkup(
        inline_keyboard=[
            [
                types.InlineKeyboardButton(
                    text=texts.t("CHECK_STATUS_BUTTON", "📊 Проверить статус"),
                    callback_data=f"check_simple_wata_{local_payment_id}",
                )
            ],
            [types.InlineKeyboardButton(text=texts.BACK, callback_data="subscription_purchase")],
        ]
    )

    await callback.answer()
    await callback.message.edit_text(
        "\n".join(message_lines),
        reply_markup=keyboard,
        parse_mode="HTML",
    )

def register_simple_subscription_handlers(dp):
    """Регистрирует обработчики простой покупки подписки."""
    
    dp.callback_query.register(
        start_simple_subscription_purchase,
        F.data == "simple_subscription_purchase"
    )
    
    dp.callback_query.register(
        handle_simple_subscription_pay_with_balance,
        F.data == "simple_subscription_pay_with_balance"
    )
    
    dp.callback_query.register(
        handle_simple_subscription_pay_with_balance_disabled,
        F.data == "simple_subscription_pay_with_balance_disabled"
    )
    
    dp.callback_query.register(
        handle_simple_subscription_other_payment_methods,
        F.data == "simple_subscription_other_payment_methods"
    )
    
    dp.callback_query.register(
        handle_simple_subscription_payment_method,
        F.data.startswith("simple_subscription_")
    )

    dp.callback_query.register(
        check_simple_pal24_payment_status,
        F.data.startswith("check_simple_pal24_")
    )

    dp.callback_query.register(
        check_simple_mulenpay_payment_status,
        F.data.startswith("check_simple_mulenpay_")
    )

    dp.callback_query.register(
        check_simple_cryptobot_payment_status,
        F.data.startswith("check_simple_cryptobot_")
    )

    dp.callback_query.register(
        check_simple_wata_payment_status,
        F.data.startswith("check_simple_wata_")
    )

    dp.callback_query.register(
        check_simple_pal24_payment_status,
        F.data.startswith("check_simple_pal24_")
    )<|MERGE_RESOLUTION|>--- conflicted
+++ resolved
@@ -899,7 +899,6 @@
                 )
                 return
 
-<<<<<<< HEAD
             if price_kopeks < settings.MULENPAY_MIN_AMOUNT_KOPEKS or price_kopeks > settings.MULENPAY_MAX_AMOUNT_KOPEKS:
                 await callback.answer(
                     "❌ Сумма для Mulen Pay должна быть в пределах от {min_amount} до {max_amount}".format(
@@ -982,13 +981,6 @@
             await state.clear()
             await callback.answer()
             return
-=======
-            # Здесь должна быть реализация оплаты через MulenPay
-            await callback.answer(
-                f"❌ Оплата через {mulenpay_name} пока не реализована",
-                show_alert=True,
-            )
->>>>>>> d4e1544f
             
         elif payment_method == "pal24":
             # Оплата через PayPalych
