import logging
from aiogram import Dispatcher, types, F
from aiogram.fsm.context import FSMContext
from sqlalchemy.ext.asyncio import AsyncSession

from app.database.models import User
from app.localization.texts import get_texts, get_rules
from app.keyboards.inline import get_back_keyboard

logger = logging.getLogger(__name__)


async def handle_unknown_callback(
    callback: types.CallbackQuery,
    db_user: User
):
    
    texts = get_texts(db_user.language if db_user else "ru")
    
    await callback.answer(
        texts.t(
            "UNKNOWN_CALLBACK_ALERT",
            "❓ Неизвестная команда. Попробуйте ещё раз.",
        ),
        show_alert=True,
    )
    
    logger.warning(f"Неизвестный callback: {callback.data} от пользователя {callback.from_user.id}")


async def handle_noop(
    callback: types.CallbackQuery,
    db_user: User
):
    try:
        await callback.answer()
    except Exception:
        pass


async def handle_current_page(
    callback: types.CallbackQuery,
    db_user: User
):
    try:
        await callback.answer()
    except Exception:
        pass


async def handle_cancel(
    callback: types.CallbackQuery,
    state: FSMContext,
    db_user: User
):
    
    texts = get_texts(db_user.language)
    
    await state.clear()
    await callback.message.edit_text(
        texts.OPERATION_CANCELLED,
        reply_markup=get_back_keyboard(db_user.language)
    )
    await callback.answer()


async def handle_unknown_message(
    message: types.Message,
    db_user: User
):

<<<<<<< HEAD
=======
    if getattr(message, "is_topic_message", False):
        return

>>>>>>> 3fa7f98f
    texts = get_texts(db_user.language if db_user else "ru")

    await message.answer(
        texts.t(
            "UNKNOWN_COMMAND_MESSAGE",
            "❓ Не понимаю эту команду. Используйте кнопки меню.",
        ),
        reply_markup=get_back_keyboard(db_user.language if db_user else "ru"),
    )


async def show_rules(
    callback: types.CallbackQuery,
    db_user: User,
    db: AsyncSession
):
    
    texts = get_texts(db_user.language)

    rules_text = await get_rules(db_user.language)
    
    await callback.message.edit_text(
        rules_text,
        reply_markup=get_back_keyboard(db_user.language)
    )
    await callback.answer()


def register_handlers(dp: Dispatcher):

    async def _ignore_forum_topics(message: types.Message):
        return None

    dp.callback_query.register(
        show_rules,
        F.data == "menu_rules"
    )

    # No-op utility handlers used in many keyboards
    dp.callback_query.register(
        handle_noop,
        F.data == "noop"
    )
    dp.callback_query.register(
        handle_current_page,
        F.data == "current_page"
    )
    
    dp.callback_query.register(
        handle_cancel,
        F.data.in_(["cancel", "subscription_cancel"])
    )

    dp.message.register(
        _ignore_forum_topics,
        F.is_topic_message.is_(True)
    )

    # Самый последний: ловим любые неизвестные текстовые сообщения
    dp.message.register(handle_unknown_message)
    <|MERGE_RESOLUTION|>--- conflicted
+++ resolved
@@ -69,12 +69,9 @@
     db_user: User
 ):
 
-<<<<<<< HEAD
-=======
     if getattr(message, "is_topic_message", False):
         return
 
->>>>>>> 3fa7f98f
     texts = get_texts(db_user.language if db_user else "ru")
 
     await message.answer(
