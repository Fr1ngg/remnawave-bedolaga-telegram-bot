from __future__ import annotations

from fastapi import FastAPI
from fastapi.middleware.cors import CORSMiddleware

from app.config import settings

from .middleware import RequestLoggingMiddleware
from .routes import (
    broadcasts,
    backups,
    campaigns,
    config,
    health,
    main_menu_buttons,
    promocodes,
    miniapp,
    promo_groups,
    promo_offers,
    pages,
    remnawave,
    stats,
    system_metrics,
    subscriptions,
    tickets,
    tokens,
    transactions,
    users,
)


OPENAPI_TAGS = [
    {
        "name": "health",
        "description": "Мониторинг состояния административного API и связанных сервисов.",
    },
    {
        "name": "stats",
        "description": "Сводные показатели по пользователям, подпискам и платежам.",
    },
    {
        "name": "settings",
        "description": "Получение и изменение конфигурации бота из административной панели.",
    },
    {
        "name": "main-menu",
        "description": "Управление кнопками главного меню Telegram-бота.",
    },
    {
        "name": "users",
        "description": "Управление пользователями, балансом и статусами подписок.",
    },
    {
        "name": "subscriptions",
        "description": "Создание, продление и настройка подписок бота.",
    },
    {
        "name": "support",
        "description": "Работа с тикетами поддержки, приоритетами и ограничениями на ответы.",
    },
    {
        "name": "transactions",
        "description": "История финансовых операций и пополнений баланса.",
    },
    {
        "name": "promo-groups",
        "description": "Создание и управление промо-группами и их участниками.",
    },
    {
        "name": "promo-offers",
        "description": "Управление промо-предложениями, шаблонами и журналом событий.",
    },
    {
        "name": "auth",
        "description": "Управление токенами доступа к административному API.",
    },
    {
        "name": "remnawave",
        "description": (
            "Интеграция с RemnaWave: статус панели, управление нодами, сквадами и синхронизацией "
            "данных между ботом и панелью."
        ),
    },
    {
        "name": "miniapp",
        "description": "Endpoint для Telegram Mini App с информацией о подписке пользователя.",
    },
    {
<<<<<<< HEAD
        "name": "monitoring",
        "description": "Endpoints for collecting infrastructure metrics from remote agents.",
=======
        "name": "pages",
        "description": "Управление контентом публичных страниц: оферта, политика, FAQ и правила.",
>>>>>>> f9e41634
    },
]


def create_web_api_app() -> FastAPI:
    # Docs served dynamically through routes/apidocs depending on setting
    app = FastAPI(
        title=settings.WEB_API_TITLE,
        version=settings.WEB_API_VERSION,
        docs_url=None,
        redoc_url=None,
        openapi_url=None,
        openapi_tags=OPENAPI_TAGS,
        swagger_ui_parameters={"persistAuthorization": True},
    )

    allowed_origins = settings.get_web_api_allowed_origins()
    app.add_middleware(
        CORSMiddleware,
        allow_origins=["*"] if allowed_origins == ["*"] else allowed_origins,
        allow_credentials=True,
        allow_methods=["*"],
        allow_headers=["*"],
    )

    if settings.WEB_API_REQUEST_LOGGING:
        app.add_middleware(RequestLoggingMiddleware)

    app.include_router(health.router)
    from .routes import apidocs
    app.include_router(apidocs.router)
    from .routes import notifications
    app.include_router(notifications.router, prefix="/notifications", tags=["notifications"]) 
    from .routes import auth as auth_routes
    app.include_router(auth_routes.router)
    app.include_router(stats.router, prefix="/stats", tags=["stats"])
    app.include_router(system_metrics.router)
    app.include_router(config.router, prefix="/settings", tags=["settings"])
    app.include_router(users.router, prefix="/users", tags=["users"])
    app.include_router(subscriptions.router, prefix="/subscriptions", tags=["subscriptions"])
    app.include_router(tickets.router, prefix="/tickets", tags=["support"])
    app.include_router(transactions.router, prefix="/transactions", tags=["transactions"])
    app.include_router(promo_groups.router, prefix="/promo-groups", tags=["promo-groups"])
    app.include_router(promo_offers.router, prefix="/promo-offers", tags=["promo-offers"])
    app.include_router(
        main_menu_buttons.router,
        prefix="/main-menu/buttons",
        tags=["main-menu"],
    )
    app.include_router(pages.router, prefix="/pages", tags=["pages"])
    app.include_router(promocodes.router, prefix="/promo-codes", tags=["promo-codes"])
    app.include_router(broadcasts.router, prefix="/broadcasts", tags=["broadcasts"])
    from .routes import logs as logs_routes
    app.include_router(logs_routes.router)
    app.include_router(backups.router, prefix="/backups", tags=["backups"])
    app.include_router(campaigns.router, prefix="/campaigns", tags=["campaigns"])
    app.include_router(tokens.router, prefix="/tokens", tags=["auth"])
    app.include_router(remnawave.router, prefix="/remnawave", tags=["remnawave"])
    app.include_router(miniapp.router, prefix="/miniapp", tags=["miniapp"])

    # Debug 204 routes: log any route configured with 204 that may return a body
    try:  # pragma: no cover - diagnostic helper
        from fastapi.routing import APIRoute
        import logging as _logging
        _log = _logging.getLogger("web_api")
        for route in app.router.routes:
            if isinstance(route, APIRoute):
                status_code = getattr(route, "status_code", None)
                if status_code == 204:
                    _log.debug(
                        "Route 204 configured: methods=%s path=%s response_model=%s response_class=%s",
                        sorted(list(route.methods or [])),
                        route.path,
                        getattr(route, "response_model", None),
                        getattr(route, "response_class", None),
                    )
    except Exception:
        pass

    return app<|MERGE_RESOLUTION|>--- conflicted
+++ resolved
@@ -86,13 +86,8 @@
         "description": "Endpoint для Telegram Mini App с информацией о подписке пользователя.",
     },
     {
-<<<<<<< HEAD
-        "name": "monitoring",
-        "description": "Endpoints for collecting infrastructure metrics from remote agents.",
-=======
         "name": "pages",
         "description": "Управление контентом публичных страниц: оферта, политика, FAQ и правила.",
->>>>>>> f9e41634
     },
 ]
 
